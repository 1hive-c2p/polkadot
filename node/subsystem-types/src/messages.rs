// Copyright 2017-2020 Parity Technologies (UK) Ltd.
// This file is part of Polkadot.

// Polkadot is free software: you can redistribute it and/or modify
// it under the terms of the GNU General Public License as published by
// the Free Software Foundation, either version 3 of the License, or
// (at your option) any later version.

// Polkadot is distributed in the hope that it will be useful,
// but WITHOUT ANY WARRANTY; without even the implied warranty of
// MERCHANTABILITY or FITNESS FOR A PARTICULAR PURPOSE.  See the
// GNU General Public License for more details.

// You should have received a copy of the GNU General Public License
// along with Polkadot.  If not, see <http://www.gnu.org/licenses/>.

//! Message types for the overseer and subsystems.
//!
//! These messages are intended to define the protocol by which different subsystems communicate with each
//! other and signals that they receive from an overseer to coordinate their work.
//! This is intended for use with the `polkadot-overseer` crate.
//!
//! Subsystems' APIs are defined separately from their implementation, leading to easier mocking.

use futures::channel::oneshot;
use sc_network::Multiaddr;
use thiserror::Error;

pub use sc_network::IfDisconnected;

use polkadot_node_network_protocol::{
	self as net_protocol, peer_set::PeerSet, request_response::Requests, PeerId,
	UnifiedReputationChange,
};
use polkadot_node_primitives::{
	approval::{BlockApprovalMeta, IndirectAssignmentCert, IndirectSignedApprovalVote},
	AvailableData, BabeEpoch, BlockWeight, CandidateVotes, CollationGenerationConfig,
	CollationSecondedSignal, DisputeMessage, DisputeStatus, ErasureChunk, PoV,
	SignedDisputeStatement, SignedFullStatement, SignedFullStatementWithPVD, ValidationResult,
};
use polkadot_primitives::{
	vstaging as vstaging_primitives, AuthorityDiscoveryId, BackedCandidate, BlockNumber,
	CandidateEvent, CandidateHash, CandidateIndex, CandidateReceipt, CollatorId,
	CommittedCandidateReceipt, CoreState, DisputeState, GroupIndex, GroupRotationInfo, Hash,
	Header as BlockHeader, Id as ParaId, InboundDownwardMessage, InboundHrmpMessage,
	MultiDisputeStatementSet, OccupiedCoreAssumption, PersistedValidationData, PvfCheckStatement,
	SessionIndex, SessionInfo, SignedAvailabilityBitfield, SignedAvailabilityBitfields,
	ValidationCode, ValidationCodeHash, ValidatorId, ValidatorIndex, ValidatorSignature,
};
use polkadot_statement_table::v2::Misbehavior;
use std::{
	collections::{BTreeMap, HashMap, HashSet},
	sync::Arc,
	time::Duration,
};

/// Network events as transmitted to other subsystems, wrapped in their message types.
pub mod network_bridge_event;
pub use network_bridge_event::NetworkBridgeEvent;

/// A request to the candidate backing subsystem to check whether
/// there exists vacant membership in some fragment tree.
#[derive(Debug, Copy, Clone)]
pub struct CanSecondRequest {
	/// Para id of the candidate.
	pub candidate_para_id: ParaId,
	/// The relay-parent of the candidate.
	pub candidate_relay_parent: Hash,
	/// Hash of the candidate.
	pub candidate_hash: CandidateHash,
	/// Parent head data hash.
	pub parent_head_data_hash: Hash,
}

/// Messages received by the Candidate Backing subsystem.
#[derive(Debug)]
pub enum CandidateBackingMessage {
	/// Requests a set of backable candidates that could be backed in a child of the given
	/// relay-parent, referenced by its hash.
	GetBackedCandidates(Hash, Vec<CandidateHash>, oneshot::Sender<Vec<BackedCandidate>>),
	/// Request the subsystem to check whether it's allowed to second given candidate.
	/// The rule is to only fetch collations that are either built on top of the root
	/// of some fragment tree or have a parent node which represents backed candidate.
	///
	/// Always responses with `false` if async backing is disabled for candidate's relay
	/// parent.
	CanSecond(CanSecondRequest, oneshot::Sender<bool>),
	/// Note that the Candidate Backing subsystem should second the given candidate in the context of the
	/// given relay-parent (ref. by hash). This candidate must be validated.
	Second(Hash, CandidateReceipt, PersistedValidationData, PoV),
	/// Note a validator's statement about a particular candidate.
	/// Agreements are simply tallied until a quorum is reached.
	Statement(Hash, SignedFullStatementWithPVD),
}

/// Blanket error for validation failing for internal reasons.
#[derive(Debug, Error)]
#[error("Validation failed with {0:?}")]
pub struct ValidationFailed(pub String);

/// The outcome of the candidate-validation's PVF pre-check request.
#[derive(Debug, PartialEq)]
pub enum PreCheckOutcome {
	/// The PVF has been compiled successfully within the given constraints.
	Valid,
	/// The PVF could not be compiled. This variant is used when the candidate-validation subsystem
	/// can be sure that the PVF is invalid. To give a couple of examples: a PVF that cannot be
	/// decompressed or that does not represent a structurally valid WebAssembly file.
	Invalid,
	/// This variant is used when the PVF cannot be compiled but for other reasons that are not
	/// included into [`PreCheckOutcome::Invalid`]. This variant can indicate that the PVF in
	/// question is invalid, however it is not necessary that PVF that received this judgement
	/// is invalid.
	///
	/// For example, if during compilation the preparation worker was killed we cannot be sure why
	/// it happened: because the PVF was malicious made the worker to use too much memory or its
	/// because the host machine is under severe memory pressure and it decided to kill the worker.
	Failed,
}

/// Messages received by the Validation subsystem.
///
/// ## Validation Requests
///
/// Validation requests made to the subsystem should return an error only on internal error.
/// Otherwise, they should return either `Ok(ValidationResult::Valid(_))`
/// or `Ok(ValidationResult::Invalid)`.
#[derive(Debug)]
pub enum CandidateValidationMessage {
	/// Validate a candidate with provided parameters using relay-chain state.
	///
	/// This will implicitly attempt to gather the `PersistedValidationData` and `ValidationCode`
	/// from the runtime API of the chain, based on the `relay_parent`
	/// of the `CandidateReceipt`.
	///
	/// This will also perform checking of validation outputs against the acceptance criteria.
	///
	/// If there is no state available which can provide this data or the core for
	/// the para is not free at the relay-parent, an error is returned.
	ValidateFromChainState(
		CandidateReceipt,
		Arc<PoV>,
		/// Execution timeout
		Duration,
		oneshot::Sender<Result<ValidationResult, ValidationFailed>>,
	),
	/// Validate a candidate with provided, exhaustive parameters for validation.
	///
	/// Explicitly provide the `PersistedValidationData` and `ValidationCode` so this can do full
	/// validation without needing to access the state of the relay-chain.
	///
	/// This request doesn't involve acceptance criteria checking, therefore only useful for the
	/// cases where the validity of the candidate is established. This is the case for the typical
	/// use-case: secondary checkers would use this request relying on the full prior checks
	/// performed by the relay-chain.
	ValidateFromExhaustive(
		PersistedValidationData,
		ValidationCode,
		CandidateReceipt,
		Arc<PoV>,
		/// Execution timeout
		Duration,
		oneshot::Sender<Result<ValidationResult, ValidationFailed>>,
	),
	/// Try to compile the given validation code and send back
	/// the outcome.
	///
	/// The validation code is specified by the hash and will be queried from the runtime API at the
	/// given relay-parent.
	PreCheck(
		// Relay-parent
		Hash,
		ValidationCodeHash,
		oneshot::Sender<PreCheckOutcome>,
	),
}

/// Messages received by the Collator Protocol subsystem.
#[derive(Debug, derive_more::From)]
pub enum CollatorProtocolMessage {
	/// Signal to the collator protocol that it should connect to validators with the expectation
	/// of collating on the given para. This is only expected to be called once, early on, if at all,
	/// and only by the Collation Generation subsystem. As such, it will overwrite the value of
	/// the previous signal.
	///
	/// This should be sent before any `DistributeCollation` message.
	CollateOn(ParaId),
	/// Provide a collation to distribute to validators with an optional result sender.
	/// The second argument is the parent head-data hash.
	///
	/// The result sender should be informed when at least one parachain validator seconded the collation. It is also
	/// completely okay to just drop the sender.
	DistributeCollation(
		CandidateReceipt,
		Hash,
		PoV,
		Option<oneshot::Sender<CollationSecondedSignal>>,
	),
	/// Report a collator as having provided an invalid collation. This should lead to disconnect
	/// and blacklist of the collator.
	ReportCollator(CollatorId),
	/// Get a network bridge update.
	#[from]
	NetworkBridgeUpdate(NetworkBridgeEvent<net_protocol::CollatorProtocolMessage>),
	/// We recommended a particular candidate to be seconded, but it was invalid; penalize the collator.
	///
	/// The hash is the relay parent.
	Invalid(Hash, CandidateReceipt),
	/// The candidate we recommended to be seconded was validated successfully.
	///
	/// The hash is the relay parent.
	Seconded(Hash, SignedFullStatement),
	/// The candidate received enough validity votes from the backing group.
	Backed {
		/// Candidate's para id.
		para_id: ParaId,
		/// Hash of the para head generated by candidate.
		para_head: Hash,
	},
}

impl Default for CollatorProtocolMessage {
	fn default() -> Self {
		Self::CollateOn(Default::default())
	}
}

/// Messages received by the dispute coordinator subsystem.
///
/// NOTE: Any response oneshots might get cancelled if the `DisputeCoordinator` was not yet
/// properly initialized for some reason.
#[derive(Debug)]
pub enum DisputeCoordinatorMessage {
	/// Import statements by validators about a candidate.
	///
	/// The subsystem will silently discard ancient statements or sets of only dispute-specific statements for
	/// candidates that are previously unknown to the subsystem. The former is simply because ancient
	/// data is not relevant and the latter is as a DoS prevention mechanism. Both backing and approval
	/// statements already undergo anti-DoS procedures in their respective subsystems, but statements
	/// cast specifically for disputes are not necessarily relevant to any candidate the system is
	/// already aware of and thus present a DoS vector. Our expectation is that nodes will notify each
	/// other of disputes over the network by providing (at least) 2 conflicting statements, of which one is either
	/// a backing or validation statement.
	///
	/// This does not do any checking of the message signature.
	ImportStatements {
		/// The candidate receipt itself.
		candidate_receipt: CandidateReceipt,
		/// The session the candidate appears in.
		session: SessionIndex,
		/// Statements, with signatures checked, by validators participating in disputes.
		///
		/// The validator index passed alongside each statement should correspond to the index
		/// of the validator in the set.
		statements: Vec<(SignedDisputeStatement, ValidatorIndex)>,
		/// Inform the requester once we finished importing (if a sender was provided).
		///
		/// This is:
		/// - we discarded the votes because
		///		- they were ancient or otherwise invalid (result: `InvalidImport`)
		///		- or we were not able to recover availability for an unknown candidate (result:
		///		`InvalidImport`)
		///		- or were known already (in that case the result will still be `ValidImport`)
		/// - or we recorded them because (`ValidImport`)
		///		- we cast our own vote already on that dispute
		///		- or we have approval votes on that candidate
		///		- or other explicit votes on that candidate already recorded
		///		- or recovered availability for the candidate
		///		- or the imported statements are backing/approval votes, which are always accepted.
		pending_confirmation: Option<oneshot::Sender<ImportStatementsResult>>,
	},
	/// Fetch a list of all recent disputes the coordinator is aware of.
	/// These are disputes which have occurred any time in recent sessions,
	/// and which may have already concluded.
	RecentDisputes(oneshot::Sender<Vec<(SessionIndex, CandidateHash, DisputeStatus)>>),
	/// Fetch a list of all active disputes that the coordinator is aware of.
	/// These disputes are either not yet concluded or recently concluded.
	ActiveDisputes(oneshot::Sender<Vec<(SessionIndex, CandidateHash, DisputeStatus)>>),
	/// Get candidate votes for a candidate.
	QueryCandidateVotes(
		Vec<(SessionIndex, CandidateHash)>,
		oneshot::Sender<Vec<(SessionIndex, CandidateHash, CandidateVotes)>>,
	),
	/// Sign and issue local dispute votes. A value of `true` indicates validity, and `false` invalidity.
	IssueLocalStatement(SessionIndex, CandidateHash, CandidateReceipt, bool),
	/// Determine the highest undisputed block within the given chain, based on where candidates
	/// were included. If even the base block should not be finalized due to a dispute,
	/// then `None` should be returned on the channel.
	///
	/// The block descriptions begin counting upwards from the block after the given `base_number`. The `base_number`
	/// is typically the number of the last finalized block but may be slightly higher. This block
	/// is inevitably going to be finalized so it is not accounted for by this function.
	DetermineUndisputedChain {
		/// The lowest possible block to vote on.
		base: (BlockNumber, Hash),
		/// Descriptions of all the blocks counting upwards from the block after the base number
		block_descriptions: Vec<BlockDescription>,
		/// The block to vote on, might be base in case there is no better.
		tx: oneshot::Sender<(BlockNumber, Hash)>,
	},
}

/// The result of `DisputeCoordinatorMessage::ImportStatements`.
#[derive(Copy, Clone, Debug, PartialEq, Eq)]
pub enum ImportStatementsResult {
	/// Import was invalid (candidate was not available)  and the sending peer should get banned.
	InvalidImport,
	/// Import was valid and can be confirmed to peer.
	ValidImport,
}

/// Messages going to the dispute distribution subsystem.
#[derive(Debug)]
pub enum DisputeDistributionMessage {
	/// Tell dispute distribution to distribute an explicit dispute statement to
	/// validators.
	SendDispute(DisputeMessage),
}

/// Messages received from other subsystems.
#[derive(Debug)]
pub enum NetworkBridgeRxMessage {
	/// Inform the distribution subsystems about the new
	/// gossip network topology formed.
	///
	/// The only reason to have this here, is the availability of the
	/// authority discovery service, otherwise, the `GossipSupport`
	/// subsystem would make more sense.
	NewGossipTopology {
		/// The session info this gossip topology is concerned with.
		session: SessionIndex,
		/// Our validator index in the session, if any.
		local_index: Option<ValidatorIndex>,
		/// The canonical shuffling of validators for the session.
		canonical_shuffling: Vec<(AuthorityDiscoveryId, ValidatorIndex)>,
		/// The reverse mapping of `canonical_shuffling`: from validator index
		/// to the index in `canonical_shuffling`
		shuffled_indices: Vec<usize>,
	},
}

/// Messages received from other subsystems by the network bridge subsystem.
#[derive(Debug)]
pub enum NetworkBridgeTxMessage {
	/// Report a peer for their actions.
	ReportPeer(PeerId, UnifiedReputationChange),

	/// Disconnect a peer from the given peer-set without affecting their reputation.
	DisconnectPeer(PeerId, PeerSet),

	/// Send a message to one or more peers on the validation peer-set.
	SendValidationMessage(Vec<PeerId>, net_protocol::VersionedValidationProtocol),

	/// Send a message to one or more peers on the collation peer-set.
	SendCollationMessage(Vec<PeerId>, net_protocol::VersionedCollationProtocol),

	/// Send a batch of validation messages.
	///
	/// NOTE: Messages will be processed in order (at least statement distribution relies on this).
	SendValidationMessages(Vec<(Vec<PeerId>, net_protocol::VersionedValidationProtocol)>),

	/// Send a batch of collation messages.
	///
	/// NOTE: Messages will be processed in order.
	SendCollationMessages(Vec<(Vec<PeerId>, net_protocol::VersionedCollationProtocol)>),

	/// Send requests via substrate request/response.
	/// Second parameter, tells what to do if we are not yet connected to the peer.
	SendRequests(Vec<Requests>, IfDisconnected),

	/// Connect to peers who represent the given `validator_ids`.
	///
	/// Also ask the network to stay connected to these peers at least
	/// until a new request is issued.
	///
	/// Because it overrides the previous request, it must be ensured
	/// that `validator_ids` include all peers the subsystems
	/// are interested in (per `PeerSet`).
	///
	/// A caller can learn about validator connections by listening to the
	/// `PeerConnected` events from the network bridge.
	ConnectToValidators {
		/// Ids of the validators to connect to.
		validator_ids: Vec<AuthorityDiscoveryId>,
		/// The underlying protocol to use for this request.
		peer_set: PeerSet,
		/// Sends back the number of `AuthorityDiscoveryId`s which
		/// authority discovery has failed to resolve.
		failed: oneshot::Sender<usize>,
	},
	/// Alternative to `ConnectToValidators` in case you already know the `Multiaddrs` you want to be
	/// connected to.
	ConnectToResolvedValidators {
		/// Each entry corresponds to the addresses of an already resolved validator.
		validator_addrs: Vec<HashSet<Multiaddr>>,
		/// The peer set we want the connection on.
		peer_set: PeerSet,
	},
}

/// Availability Distribution Message.
#[derive(Debug)]
pub enum AvailabilityDistributionMessage {
	/// Instruct availability distribution to fetch a remote PoV.
	///
	/// NOTE: The result of this fetch is not yet locally validated and could be bogus.
	FetchPoV {
		/// The relay parent giving the necessary context.
		relay_parent: Hash,
		/// Validator to fetch the PoV from.
		from_validator: ValidatorIndex,
		/// The id of the parachain that produced this PoV.
		/// This field is only used to provide more context when logging errors
		/// from the `AvailabilityDistribution` subsystem.
		para_id: ParaId,
		/// Candidate hash to fetch the PoV for.
		candidate_hash: CandidateHash,
		/// Expected hash of the PoV, a PoV not matching this hash will be rejected.
		pov_hash: Hash,
		/// Sender for getting back the result of this fetch.
		///
		/// The sender will be canceled if the fetching failed for some reason.
		tx: oneshot::Sender<PoV>,
	},
}

/// Availability Recovery Message.
#[derive(Debug, derive_more::From)]
pub enum AvailabilityRecoveryMessage {
	/// Recover available data from validators on the network.
	RecoverAvailableData(
		CandidateReceipt,
		SessionIndex,
		Option<GroupIndex>, // Optional backing group to request from first.
		oneshot::Sender<Result<AvailableData, crate::errors::RecoveryError>>,
	),
}

/// Bitfield distribution message.
#[derive(Debug, derive_more::From)]
pub enum BitfieldDistributionMessage {
	/// Distribute a bitfield via gossip to other validators.
	DistributeBitfield(Hash, SignedAvailabilityBitfield),

	/// Event from the network bridge.
	#[from]
	NetworkBridgeUpdate(NetworkBridgeEvent<net_protocol::BitfieldDistributionMessage>),
}

/// Availability store subsystem message.
#[derive(Debug)]
pub enum AvailabilityStoreMessage {
	/// Query a `AvailableData` from the AV store.
	QueryAvailableData(CandidateHash, oneshot::Sender<Option<AvailableData>>),

	/// Query whether a `AvailableData` exists within the AV Store.
	///
	/// This is useful in cases when existence
	/// matters, but we don't want to necessarily pass around multiple
	/// megabytes of data to get a single bit of information.
	QueryDataAvailability(CandidateHash, oneshot::Sender<bool>),

	/// Query an `ErasureChunk` from the AV store by the candidate hash and validator index.
	QueryChunk(CandidateHash, ValidatorIndex, oneshot::Sender<Option<ErasureChunk>>),

	/// Query all chunks that we have for the given candidate hash.
	QueryAllChunks(CandidateHash, oneshot::Sender<Vec<ErasureChunk>>),

	/// Query whether an `ErasureChunk` exists within the AV Store.
	///
	/// This is useful in cases like bitfield signing, when existence
	/// matters, but we don't want to necessarily pass around large
	/// quantities of data to get a single bit of information.
	QueryChunkAvailability(CandidateHash, ValidatorIndex, oneshot::Sender<bool>),

	/// Store an `ErasureChunk` in the AV store.
	///
	/// Return `Ok(())` if the store operation succeeded, `Err(())` if it failed.
	StoreChunk {
		/// A hash of the candidate this chunk belongs to.
		candidate_hash: CandidateHash,
		/// The chunk itself.
		chunk: ErasureChunk,
		/// Sending side of the channel to send result to.
		tx: oneshot::Sender<Result<(), ()>>,
	},

	/// Store a `AvailableData` and all of its chunks in the AV store.
	///
	/// Return `Ok(())` if the store operation succeeded, `Err(())` if it failed.
	StoreAvailableData {
		/// A hash of the candidate this `available_data` belongs to.
		candidate_hash: CandidateHash,
		/// The number of validators in the session.
		n_validators: u32,
		/// The `AvailableData` itself.
		available_data: AvailableData,
		/// Sending side of the channel to send result to.
		tx: oneshot::Sender<Result<(), ()>>,
	},
}

/// A response channel for the result of a chain API request.
pub type ChainApiResponseChannel<T> = oneshot::Sender<Result<T, crate::errors::ChainApiError>>;

/// Chain API request subsystem message.
#[derive(Debug)]
pub enum ChainApiMessage {
	/// Request the block number by hash.
	/// Returns `None` if a block with the given hash is not present in the db.
	BlockNumber(Hash, ChainApiResponseChannel<Option<BlockNumber>>),
	/// Request the block header by hash.
	/// Returns `None` if a block with the given hash is not present in the db.
	BlockHeader(Hash, ChainApiResponseChannel<Option<BlockHeader>>),
	/// Get the cumulative weight of the given block, by hash.
	/// If the block or weight is unknown, this returns `None`.
	///
	/// Note: this is the weight within the low-level fork-choice rule,
	/// not the high-level one implemented in the chain-selection subsystem.
	///
	/// Weight is used for comparing blocks in a fork-choice rule.
	BlockWeight(Hash, ChainApiResponseChannel<Option<BlockWeight>>),
	/// Request the finalized block hash by number.
	/// Returns `None` if a block with the given number is not present in the db.
	/// Note: the caller must ensure the block is finalized.
	FinalizedBlockHash(BlockNumber, ChainApiResponseChannel<Option<Hash>>),
	/// Request the last finalized block number.
	/// This request always succeeds.
	FinalizedBlockNumber(ChainApiResponseChannel<BlockNumber>),
	/// Request the `k` ancestors block hashes of a block with the given hash.
	/// The response channel may return a `Vec` of size up to `k`
	/// filled with ancestors hashes with the following order:
	/// `parent`, `grandparent`, ... up to the hash of genesis block
	/// with number 0, including it.
	Ancestors {
		/// The hash of the block in question.
		hash: Hash,
		/// The number of ancestors to request.
		k: usize,
		/// The response channel.
		response_channel: ChainApiResponseChannel<Vec<Hash>>,
	},
}

/// Chain selection subsystem messages
#[derive(Debug)]
pub enum ChainSelectionMessage {
	/// Signal to the chain selection subsystem that a specific block has been approved.
	Approved(Hash),
	/// Request the leaves in descending order by score.
	Leaves(oneshot::Sender<Vec<Hash>>),
	/// Request the best leaf containing the given block in its ancestry. Return `None` if
	/// there is no such leaf.
	BestLeafContaining(Hash, oneshot::Sender<Option<Hash>>),
}

/// A sender for the result of a runtime API request.
pub type RuntimeApiSender<T> = oneshot::Sender<Result<T, crate::errors::RuntimeApiError>>;

/// A request to the Runtime API subsystem.
#[derive(Debug)]
pub enum RuntimeApiRequest {
	/// Get the version of the runtime API, if any.
	Version(RuntimeApiSender<u32>),
	/// Get the next, current and some previous authority discovery set deduplicated.
	Authorities(RuntimeApiSender<Vec<AuthorityDiscoveryId>>),
	/// Get the current validator set.
	Validators(RuntimeApiSender<Vec<ValidatorId>>),
	/// Get the validator groups and group rotation info.
	ValidatorGroups(RuntimeApiSender<(Vec<Vec<ValidatorIndex>>, GroupRotationInfo)>),
	/// Get information on all availability cores.
	AvailabilityCores(RuntimeApiSender<Vec<CoreState>>),
	/// Get the persisted validation data for a particular para, taking the given
	/// `OccupiedCoreAssumption`, which will inform on how the validation data should be computed
	/// if the para currently occupies a core.
	PersistedValidationData(
		ParaId,
		OccupiedCoreAssumption,
		RuntimeApiSender<Option<PersistedValidationData>>,
	),
	/// Get the persisted validation data for a particular para along with the current validation code
	/// hash, matching the data hash against an expected one.
	AssumedValidationData(
		ParaId,
		Hash,
		RuntimeApiSender<Option<(PersistedValidationData, ValidationCodeHash)>>,
	),
	/// Sends back `true` if the validation outputs pass all acceptance criteria checks.
	CheckValidationOutputs(
		ParaId,
		polkadot_primitives::CandidateCommitments,
		RuntimeApiSender<bool>,
	),
	/// Get the session index that a child of the block will have.
	SessionIndexForChild(RuntimeApiSender<SessionIndex>),
	/// Get the validation code for a para, taking the given `OccupiedCoreAssumption`, which
	/// will inform on how the validation data should be computed if the para currently
	/// occupies a core.
	ValidationCode(ParaId, OccupiedCoreAssumption, RuntimeApiSender<Option<ValidationCode>>),
	/// Get validation code by its hash, either past, current or future code can be returned, as long as state is still
	/// available.
	ValidationCodeByHash(ValidationCodeHash, RuntimeApiSender<Option<ValidationCode>>),
	/// Get a the candidate pending availability for a particular parachain by parachain / core index
	CandidatePendingAvailability(ParaId, RuntimeApiSender<Option<CommittedCandidateReceipt>>),
	/// Get all events concerning candidates (backing, inclusion, time-out) in the parent of
	/// the block in whose state this request is executed.
	CandidateEvents(RuntimeApiSender<Vec<CandidateEvent>>),
	/// Get the session info for the given session, if stored.
	SessionInfo(SessionIndex, RuntimeApiSender<Option<SessionInfo>>),
	/// Get all the pending inbound messages in the downward message queue for a para.
	DmqContents(ParaId, RuntimeApiSender<Vec<InboundDownwardMessage<BlockNumber>>>),
	/// Get the contents of all channels addressed to the given recipient. Channels that have no
	/// messages in them are also included.
	InboundHrmpChannelsContents(
		ParaId,
		RuntimeApiSender<BTreeMap<ParaId, Vec<InboundHrmpMessage<BlockNumber>>>>,
	),
	/// Get information about the BABE epoch the block was included in.
	CurrentBabeEpoch(RuntimeApiSender<BabeEpoch>),
	/// Get all disputes in relation to a relay parent.
	FetchOnChainVotes(RuntimeApiSender<Option<polkadot_primitives::ScrapedOnChainVotes>>),
	/// Submits a PVF pre-checking statement into the transaction pool.
	SubmitPvfCheckStatement(PvfCheckStatement, ValidatorSignature, RuntimeApiSender<()>),
	/// Returns code hashes of PVFs that require pre-checking by validators in the active set.
	PvfsRequirePrecheck(RuntimeApiSender<Vec<ValidationCodeHash>>),
	/// Get the validation code used by the specified para, taking the given `OccupiedCoreAssumption`, which
	/// will inform on how the validation data should be computed if the para currently occupies a core.
	ValidationCodeHash(
		ParaId,
		OccupiedCoreAssumption,
		RuntimeApiSender<Option<ValidationCodeHash>>,
	),
	/// Returns all on-chain disputes at given block number. Available in `v3`.
	Disputes(RuntimeApiSender<Vec<(SessionIndex, CandidateHash, DisputeState<BlockNumber>)>>),
	/// Get the validity constraints of the given para.
	/// This is a staging API that will not be available on production runtimes.
	StagingValidityConstraints(ParaId, RuntimeApiSender<Option<vstaging_primitives::Constraints>>),
	/// Get candidate's acceptance limitations for asynchronous backing for a relay parent.
	///
	/// If it's not supported by the Runtime, the async backing is said to be disabled.
	StagingAsyncBackingParameters(RuntimeApiSender<vstaging_primitives::AsyncBackingParameters>),
}

impl RuntimeApiRequest {
	/// Runtime version requirements for each message

	/// `Disputes`
	pub const DISPUTES_RUNTIME_REQUIREMENT: u32 = 3;

	/// Minimum version for validity constraints, required for async backing.
	///
	/// 99 for now, should be adjusted to VSTAGING/actual runtime version once released.
	pub const VALIDITY_CONSTRAINTS: u32 = 99;
}

/// A message to the Runtime API subsystem.
#[derive(Debug)]
pub enum RuntimeApiMessage {
	/// Make a request of the runtime API against the post-state of the given relay-parent.
	Request(Hash, RuntimeApiRequest),
}

/// Statement distribution message.
#[derive(Debug, derive_more::From)]
pub enum StatementDistributionMessage {
	/// We have originated a signed statement in the context of
	/// given relay-parent hash and it should be distributed to other validators.
	Share(Hash, SignedFullStatementWithPVD),
	/// The candidate received enough validity votes from the backing group.
	Backed {
		/// Candidate's para id.
		para_id: ParaId,
		/// Hash of the para head generated by candidate.
		para_head: Hash,
	},
	/// Event from the network bridge.
	#[from]
	NetworkBridgeUpdate(NetworkBridgeEvent<net_protocol::StatementDistributionMessage>),
}

/// This data becomes intrinsics or extrinsics which should be included in a future relay chain block.
// It needs to be cloneable because multiple potential block authors can request copies.
#[derive(Debug, Clone)]
pub enum ProvisionableData {
	/// This bitfield indicates the availability of various candidate blocks.
	Bitfield(Hash, SignedAvailabilityBitfield),
	/// The Candidate Backing subsystem believes that this candidate is valid, pending availability.
	BackedCandidate(CandidateReceipt),
	/// Misbehavior reports are self-contained proofs of validator misbehavior.
	MisbehaviorReport(Hash, ValidatorIndex, Misbehavior),
	/// Disputes trigger a broad dispute resolution process.
	Dispute(Hash, ValidatorSignature),
}

/// Inherent data returned by the provisioner
#[derive(Debug, Clone)]
pub struct ProvisionerInherentData {
	/// Signed bitfields.
	pub bitfields: SignedAvailabilityBitfields,
	/// Backed candidates.
	pub backed_candidates: Vec<BackedCandidate>,
	/// Dispute statement sets.
	pub disputes: MultiDisputeStatementSet,
}

/// Message to the Provisioner.
///
/// In all cases, the Hash is that of the relay parent.
#[derive(Debug)]
pub enum ProvisionerMessage {
	/// This message allows external subsystems to request the set of bitfields and backed candidates
	/// associated with a particular potential block hash.
	///
	/// This is expected to be used by a proposer, to inject that information into the `InherentData`
	/// where it can be assembled into the `ParaInherent`.
	RequestInherentData(Hash, oneshot::Sender<ProvisionerInherentData>),
	/// This data should become part of a relay chain block
	ProvisionableData(Hash, ProvisionableData),
}

/// Message to the Collation Generation subsystem.
#[derive(Debug)]
pub enum CollationGenerationMessage {
	/// Initialize the collation generation subsystem
	Initialize(CollationGenerationConfig),
}

/// The result type of [`ApprovalVotingMessage::CheckAndImportAssignment`] request.
#[derive(Debug, Clone, PartialEq, Eq)]
pub enum AssignmentCheckResult {
	/// The vote was accepted and should be propagated onwards.
	Accepted,
	/// The vote was valid but duplicate and should not be propagated onwards.
	AcceptedDuplicate,
	/// The vote was valid but too far in the future to accept right now.
	TooFarInFuture,
	/// The vote was bad and should be ignored, reporting the peer who propagated it.
	Bad(AssignmentCheckError),
}

/// The error result type of [`ApprovalVotingMessage::CheckAndImportAssignment`] request.
#[derive(Error, Debug, Clone, PartialEq, Eq)]
#[allow(missing_docs)]
pub enum AssignmentCheckError {
	#[error("Unknown block: {0:?}")]
	UnknownBlock(Hash),
	#[error("Unknown session index: {0}")]
	UnknownSessionIndex(SessionIndex),
	#[error("Invalid candidate index: {0}")]
	InvalidCandidateIndex(CandidateIndex),
	#[error("Invalid candidate {0}: {1:?}")]
	InvalidCandidate(CandidateIndex, CandidateHash),
	#[error("Invalid cert: {0:?}, reason: {1}")]
	InvalidCert(ValidatorIndex, String),
	#[error("Internal state mismatch: {0:?}, {1:?}")]
	Internal(Hash, CandidateHash),
}

/// The result type of [`ApprovalVotingMessage::CheckAndImportApproval`] request.
#[derive(Debug, Clone, PartialEq, Eq)]
pub enum ApprovalCheckResult {
	/// The vote was accepted and should be propagated onwards.
	Accepted,
	/// The vote was bad and should be ignored, reporting the peer who propagated it.
	Bad(ApprovalCheckError),
}

/// The error result type of [`ApprovalVotingMessage::CheckAndImportApproval`] request.
#[derive(Error, Debug, Clone, PartialEq, Eq)]
#[allow(missing_docs)]
pub enum ApprovalCheckError {
	#[error("Unknown block: {0:?}")]
	UnknownBlock(Hash),
	#[error("Unknown session index: {0}")]
	UnknownSessionIndex(SessionIndex),
	#[error("Invalid candidate index: {0}")]
	InvalidCandidateIndex(CandidateIndex),
	#[error("Invalid validator index: {0:?}")]
	InvalidValidatorIndex(ValidatorIndex),
	#[error("Invalid candidate {0}: {1:?}")]
	InvalidCandidate(CandidateIndex, CandidateHash),
	#[error("Invalid signature: {0:?}")]
	InvalidSignature(ValidatorIndex),
	#[error("No assignment for {0:?}")]
	NoAssignment(ValidatorIndex),
	#[error("Internal state mismatch: {0:?}, {1:?}")]
	Internal(Hash, CandidateHash),
}

/// Describes a relay-chain block by the para-chain candidates
/// it includes.
#[derive(Clone, Debug)]
pub struct BlockDescription {
	/// The relay-chain block hash.
	pub block_hash: Hash,
	/// The session index of this block.
	pub session: SessionIndex,
	/// The set of para-chain candidates.
	pub candidates: Vec<CandidateHash>,
}

/// Response type to `ApprovalVotingMessage::ApprovedAncestor`.
#[derive(Clone, Debug)]
pub struct HighestApprovedAncestorBlock {
	/// The block hash of the highest viable ancestor.
	pub hash: Hash,
	/// The block number of the highest viable ancestor.
	pub number: BlockNumber,
	/// Block descriptions in the direct path between the
	/// initially provided hash and the highest viable ancestor.
	/// Primarily for use with `DetermineUndisputedChain`.
	/// Must be sorted from lowest to highest block number.
	pub descriptions: Vec<BlockDescription>,
}

/// Message to the Approval Voting subsystem.
#[derive(Debug)]
pub enum ApprovalVotingMessage {
	/// Check if the assignment is valid and can be accepted by our view of the protocol.
	/// Should not be sent unless the block hash is known.
	CheckAndImportAssignment(
		IndirectAssignmentCert,
		CandidateIndex,
		oneshot::Sender<AssignmentCheckResult>,
	),
	/// Check if the approval vote is valid and can be accepted by our view of the
	/// protocol.
	///
	/// Should not be sent unless the block hash within the indirect vote is known.
	CheckAndImportApproval(IndirectSignedApprovalVote, oneshot::Sender<ApprovalCheckResult>),
	/// Returns the highest possible ancestor hash of the provided block hash which is
	/// acceptable to vote on finality for.
	/// The `BlockNumber` provided is the number of the block's ancestor which is the
	/// earliest possible vote.
	///
	/// It can also return the same block hash, if that is acceptable to vote upon.
	/// Return `None` if the input hash is unrecognized.
	ApprovedAncestor(Hash, BlockNumber, oneshot::Sender<Option<HighestApprovedAncestorBlock>>),

	/// Retrieve all available approval signatures for a candidate from approval-voting.
	///
	/// This message involves a linear search for candidates on each relay chain fork and also
	/// requires calling into `approval-distribution`: Calls should be infrequent and bounded.
	GetApprovalSignaturesForCandidate(
		CandidateHash,
		oneshot::Sender<HashMap<ValidatorIndex, ValidatorSignature>>,
	),
}

/// Message to the Approval Distribution subsystem.
#[derive(Debug, derive_more::From)]
pub enum ApprovalDistributionMessage {
	/// Notify the `ApprovalDistribution` subsystem about new blocks
	/// and the candidates contained within them.
	NewBlocks(Vec<BlockApprovalMeta>),
	/// Distribute an assignment cert from the local validator. The cert is assumed
	/// to be valid, relevant, and for the given relay-parent and validator index.
	DistributeAssignment(IndirectAssignmentCert, CandidateIndex),
	/// Distribute an approval vote for the local validator. The approval vote is assumed to be
	/// valid, relevant, and the corresponding approval already issued.
	/// If not, the subsystem is free to drop the message.
	DistributeApproval(IndirectSignedApprovalVote),
	/// An update from the network bridge.
	#[from]
	NetworkBridgeUpdate(NetworkBridgeEvent<net_protocol::ApprovalDistributionMessage>),

	/// Get all approval signatures for all chains a candidate appeared in.
	GetApprovalSignatures(
		HashSet<(Hash, CandidateIndex)>,
		oneshot::Sender<HashMap<ValidatorIndex, ValidatorSignature>>,
	),
}

/// Message to the Gossip Support subsystem.
#[derive(Debug, derive_more::From)]
pub enum GossipSupportMessage {
	/// Dummy constructor, so we can receive networking events.
	#[from]
	NetworkBridgeUpdate(NetworkBridgeEvent<net_protocol::GossipSupportNetworkMessage>),
}

<<<<<<< HEAD
/// PVF checker message.
///
/// Currently non-instantiable.
#[derive(Debug)]
pub enum PvfCheckerMessage {}

/// Request introduction of a candidate into the prospective parachains subsystem.
#[derive(Debug, PartialEq, Eq, Clone)]
pub struct IntroduceCandidateRequest {
	/// The para-id of the candidate.
	pub candidate_para: ParaId,
	/// The candidate receipt itself.
	pub candidate_receipt: CommittedCandidateReceipt,
	/// The persisted validation data of the candidate.
	pub persisted_validation_data: PersistedValidationData,
}

/// A hypothetical candidate to be evaluated for frontier membership
/// in the prospective parachains subsystem.
///
/// Hypothetical candidates are either complete or incomplete.
/// Complete candidates have already had their (potentially heavy)
/// candidate receipt fetched, while incomplete candidates are simply
/// claims about properties that a fetched candidate would have.
///
/// Complete candidates can be evaluated more strictly than incomplete candidates.
#[derive(Debug, PartialEq, Eq, Clone)]
pub enum HypotheticalCandidate {
	/// A complete candidate.
	Complete {
		/// The hash of the candidate.
		candidate_hash: CandidateHash,
		/// The receipt of the candidate.
		receipt: Arc<CommittedCandidateReceipt>,
		/// The persisted validation data of the candidate.
		persisted_validation_data: PersistedValidationData,
	},
	/// An incomplete candidate.
	Incomplete {
		/// The claimed hash of the candidate.
		candidate_hash: CandidateHash,
		/// The claimed para-ID of the candidate.
		candidate_para: ParaId,
		/// The claimed head-data hash of the candidate.
		parent_head_data_hash: Hash,
		/// The claimed relay parent of the candidate.
		candidate_relay_parent: Hash,
	},
}

impl HypotheticalCandidate {
	/// Get the `ParaId` of the hypothetical candidate.
	pub fn candidate_para(&self) -> ParaId {
		match *self {
			HypotheticalCandidate::Complete { ref receipt, .. } => receipt.descriptor().para_id,
			HypotheticalCandidate::Incomplete { candidate_para, .. } => candidate_para,
		}
	}
}

/// Request specifying which candidates are either already included
/// or might be included in the hypothetical frontier of fragment trees
/// under a given active leaf.
#[derive(Debug, PartialEq, Eq, Clone)]
pub struct HypotheticalFrontierRequest {
	/// Candidates, in arbitrary order, which should be checked for
	/// possible membership in fragment trees.
	pub candidates: Vec<HypotheticalCandidate>,
	/// Either a specific fragment tree to check, otherwise all.
	pub fragment_tree_relay_parent: Option<Hash>,
}

=======
>>>>>>> d9847aaf
/// A request for the depths a hypothetical candidate would occupy within
/// some fragment tree. Note that this is not an absolute indication of whether
/// a candidate can be added to a fragment tree, as the commitments are not
/// considered in this request.
// TODO [now]: file issue making this obsolete in favor of `HypotheticalFrontierRequest`
#[derive(Debug, PartialEq, Eq, Clone, Copy)]
pub struct HypotheticalDepthRequest {
	/// The hash of the potential candidate.
	pub candidate_hash: CandidateHash,
	/// The para of the candidate.
	pub candidate_para: ParaId,
	/// The hash of the parent head-data of the candidate.
	pub parent_head_data_hash: Hash,
	/// The relay-parent of the candidate.
	pub candidate_relay_parent: Hash,
	/// The relay-parent of the fragment tree we are comparing to.
	pub fragment_tree_relay_parent: Hash,
}

/// A request for the persisted validation data stored in the prospective
/// parachains subsystem.
#[derive(Debug)]
pub struct ProspectiveValidationDataRequest {
	/// The para-id of the candidate.
	pub para_id: ParaId,
	/// The relay-parent of the candidate.
	pub candidate_relay_parent: Hash,
	/// The parent head-data hash.
	pub parent_head_data_hash: Hash,
}

/// Indicates the relay-parents whose fragment tree a candidate
/// is present in and the depths of that tree the candidate is present in.
pub type FragmentTreeMembership = Vec<(Hash, Vec<usize>)>;

/// Messages sent to the Prospective Parachains subsystem.
#[derive(Debug)]
pub enum ProspectiveParachainsMessage {
	/// Inform the Prospective Parachains Subsystem of a new candidate.
	///
	/// The response sender accepts the candidate membership, which is the existing
	/// membership of the candidate if it was already known.
	IntroduceCandidate(IntroduceCandidateRequest, oneshot::Sender<FragmentTreeMembership>),
	/// Inform the Prospective Parachains Subsystem that a previously introduced candidate
	/// has been seconded. This requires that the candidate was successfully introduced in
	/// the past.
	CandidateSeconded(ParaId, CandidateHash),
	/// Inform the Prospective Parachains Subsystem that a previously introduced candidate
	/// has been backed. This requires that the candidate was successfully introduced in
	/// the past.
	CandidateBacked(ParaId, CandidateHash),
	/// Get a backable candidate hash for the given parachain, under the given relay-parent hash,
	/// which is a descendant of the given candidate hashes. Returns `None` on the channel
	/// if no such candidate exists.
	GetBackableCandidate(Hash, ParaId, Vec<CandidateHash>, oneshot::Sender<Option<CandidateHash>>),
	/// Get the hypothetical depths that a candidate with the given properties would
	/// occupy in the fragment tree for the given relay-parent.
	///
	/// If the candidate is already known, this returns the depths the candidate
	/// occupies.
	///
	/// Returns an empty vector either if there is no such depth or the fragment tree relay-parent
	/// is unknown.
	GetHypotheticalDepth(HypotheticalDepthRequest, oneshot::Sender<Vec<usize>>),
	/// Get the hypothetical frontier membership of candidates with the given properties
	/// under the specified active leaves' fragment trees.
	///
	/// For any candidate which is already known, this returns the depths the candidate
	/// occupies.
	GetHypotheticalFrontier(
		HypotheticalFrontierRequest,
		oneshot::Sender<Vec<(HypotheticalCandidate, FragmentTreeMembership)>>,
	),
	/// Get the membership of the candidate in all fragment trees.
	GetTreeMembership(ParaId, CandidateHash, oneshot::Sender<FragmentTreeMembership>),
	/// Get the minimum accepted relay-parent number for each para in the fragment tree
	/// for the given relay-chain block hash.
	///
	/// That is, if the block hash is known and is an active leaf, this returns the
	/// minimum relay-parent block number in the same branch of the relay chain which
	/// is accepted in the fragment tree for each para-id.
	///
	/// If the block hash is not an active leaf, this will return an empty vector.
	///
	/// Para-IDs which are omitted from this list can be assumed to have no
	/// valid candidate relay-parents under the given relay-chain block hash.
	///
	/// Para-IDs are returned in no particular order.
	GetMinimumRelayParents(Hash, oneshot::Sender<Vec<(ParaId, BlockNumber)>>),
	/// Get the validation data of some prospective candidate. The candidate doesn't need
	/// to be part of any fragment tree, but this only succeeds if the parent head-data and
	/// relay-parent are part of some fragment tree.
	GetProspectiveValidationData(
		ProspectiveValidationDataRequest,
		oneshot::Sender<Option<PersistedValidationData>>,
	),
}<|MERGE_RESOLUTION|>--- conflicted
+++ resolved
@@ -879,13 +879,6 @@
 	NetworkBridgeUpdate(NetworkBridgeEvent<net_protocol::GossipSupportNetworkMessage>),
 }
 
-<<<<<<< HEAD
-/// PVF checker message.
-///
-/// Currently non-instantiable.
-#[derive(Debug)]
-pub enum PvfCheckerMessage {}
-
 /// Request introduction of a candidate into the prospective parachains subsystem.
 #[derive(Debug, PartialEq, Eq, Clone)]
 pub struct IntroduceCandidateRequest {
@@ -952,8 +945,6 @@
 	pub fragment_tree_relay_parent: Option<Hash>,
 }
 
-=======
->>>>>>> d9847aaf
 /// A request for the depths a hypothetical candidate would occupy within
 /// some fragment tree. Note that this is not an absolute indication of whether
 /// a candidate can be added to a fragment tree, as the commitments are not
