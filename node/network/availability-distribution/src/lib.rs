--- conflicted
+++ resolved
@@ -262,14 +262,10 @@
 			};
 
 			// Create some span that will make it able to switch between the candidate and relay parent span.
-<<<<<<< HEAD
-			let span = per_relay_parent.span.child_with_candidate("live-candidate", &receipt_hash);
-=======
 			let span = per_relay_parent.span.child_builder("live-candidate")
 				.with_candidate(&receipt_hash)
 				.with_stage(Stage::AvailabilityDistribution)
 				.build();
->>>>>>> 1e2b8ae5
 			candidate_entry.span.add_follows_from(&span);
 			candidate_entry.live_in.insert(relay_parent);
 		}
