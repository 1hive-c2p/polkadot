// Copyright 2020 Parity Technologies (UK) Ltd.
// This file is part of Polkadot.

// Polkadot is free software: you can redistribute it and/or modify
// it under the terms of the GNU General Public License as published by
// the Free Software Foundation, either version 3 of the License, or
// (at your option) any later version.

// Polkadot is distributed in the hope that it will be useful,
// but WITHOUT ANY WARRANTY; without even the implied warranty of
// MERCHANTABILITY or FITNESS FOR A PARTICULAR PURPOSE.  See the
// GNU General Public License for more details.

// You should have received a copy of the GNU General Public License
// along with Polkadot.  If not, see <http://www.gnu.org/licenses/>.

//! Implements the `CandidateBackingSubsystem`.
//!
//! This subsystem maintains the entire responsibility of tracking parachain
//! candidates which can be backed, as well as the issuance of statements
//! about candidates when run on a validator node.
//!
//! There are two types of statements: `Seconded` and `Valid`.
//! `Seconded` implies `Valid`, and nothing should be stated as
//! `Valid` unless its already been `Seconded`.
//!
//! Validators may only second candidates which fall under their own group
//! assignment, and they may only second one candidate per depth per active leaf.
//! Candidates which are stated as either `Second` or `Valid` by a majority of the
//! assigned group of validators may be backed on-chain and proceed to the availability
//! stage.
//!
//! Depth is a concept relating to asynchronous backing, by which validators
//! short sub-chains of candidates are backed and extended off-chain, and then placed
//! asynchronously into blocks of the relay chain as those are authored and as the
//! relay-chain state becomes ready for them. Asynchronous backing allows parachains to
//! grow mostly independently from the state of the relay chain, which gives more time for
//! parachains to be validated and thereby increases performance.
//!
//! Most of the work of asynchronous backing is handled by the Prospective Parachains
//! subsystem. The 'depth' of a parachain block with respect to a relay chain block is
//! a measure of how many parachain blocks are between the most recent included parachain block
//! in the post-state of the relay-chain block and the candidate. For instance,
//! a candidate that descends directly from the most recent parachain block in the relay-chain
//! state has depth 0. The child of that candidate would have depth 1. And so on.
//!
//! The candidate backing subsystem keeps track of a set of 'active leaves' which are the
//! most recent blocks in the relay-chain (which is in fact a tree) which could be built
//! upon. Depth is always measured against active leaves, and the valid relay-parent that
//! each candidate can have is determined by the active leaves. The Prospective Parachains
//! subsystem enforces that the relay-parent increases monotonically, so that logic
//! is not handled here. By communicating with the Prospective Parachains subsystem,
//! this subsystem extrapolates an "implicit view" from the set of currently active leaves,
//! which determines the set of all recent relay-chain block hashes which could be relay-parents
//! for candidates backed in children of the active leaves.
//!
//! In fact, this subsystem relies on the Statement Distribution subsystem to prevent spam
//! by enforcing the rule that each validator may second at most one candidate per depth per
//! active leaf. This bounds the number of candidates that the system needs to consider and
//! is not handled within this subsystem, except for candidates seconded locally.
//!
//! This subsystem also handles relay-chain heads which don't support asynchronous backing.
//! For such active leaves, the only valid relay-parent is the leaf hash itself and the only
//! allowed depth is 0.

#![deny(unused_crate_dependencies)]

use std::{
	collections::{BTreeMap, HashMap, HashSet},
	sync::Arc,
};

use bitvec::vec::BitVec;
use futures::{
	channel::{mpsc, oneshot},
	future::BoxFuture,
	stream::FuturesOrdered,
	FutureExt, SinkExt, StreamExt, TryFutureExt,
};

use error::{Error, FatalResult};
use polkadot_node_primitives::{
	AvailableData, InvalidCandidate, PoV, SignedFullStatementWithPVD, StatementWithPVD,
	ValidationResult, BACKING_EXECUTION_TIMEOUT,
};
use polkadot_node_subsystem::{
	messages::{
		AvailabilityDistributionMessage, AvailabilityStoreMessage, CandidateBackingMessage,
		CandidateValidationMessage, CollatorProtocolMessage, HypotheticalDepthRequest,
		ProspectiveParachainsMessage, ProvisionableData, ProvisionerMessage, RuntimeApiMessage,
		RuntimeApiRequest, StatementDistributionMessage,
	},
	overseer, ActiveLeavesUpdate, FromOrchestra, OverseerSignal, SpawnedSubsystem, SubsystemError,
};
use polkadot_node_subsystem_util::{
	self as util,
	backing_implicit_view::{FetchError as ImplicitViewFetchError, View as ImplicitView},
	request_from_runtime, request_session_index_for_child, request_validator_groups,
	request_validators, Validator,
};
use polkadot_primitives::v2::{
	BackedCandidate, CandidateCommitments, CandidateHash, CandidateReceipt,
	CommittedCandidateReceipt, CoreIndex, CoreState, Hash, Id as ParaId, PersistedValidationData,
	SigningContext, ValidationCode, ValidatorId, ValidatorIndex, ValidatorSignature,
	ValidityAttestation,
};
use sp_keystore::SyncCryptoStorePtr;
use statement_table::{
	generic::AttestedCandidate as TableAttestedCandidate,
	v2::{
		SignedStatement as TableSignedStatement, Statement as TableStatement,
		Summary as TableSummary,
	},
	Config as TableConfig, Context as TableContextTrait, Table,
};

mod error;

mod metrics;
use self::metrics::Metrics;

#[cfg(test)]
mod tests;

const LOG_TARGET: &str = "parachain::candidate-backing";

/// PoV data to validate.
enum PoVData {
	/// Already available (from candidate selection).
	Ready(Arc<PoV>),
	/// Needs to be fetched from validator (we are checking a signed statement).
	FetchFromValidator {
		from_validator: ValidatorIndex,
		candidate_hash: CandidateHash,
		pov_hash: Hash,
	},
}

enum ValidatedCandidateCommand {
	// We were instructed to second the candidate that has been already validated.
	Second(BackgroundValidationResult),
	// We were instructed to validate the candidate.
	Attest(BackgroundValidationResult),
	// We were not able to `Attest` because backing validator did not send us the PoV.
	AttestNoPoV(CandidateHash),
}

impl std::fmt::Debug for ValidatedCandidateCommand {
	fn fmt(&self, f: &mut std::fmt::Formatter) -> std::fmt::Result {
		let candidate_hash = self.candidate_hash();
		match *self {
			ValidatedCandidateCommand::Second(_) => write!(f, "Second({})", candidate_hash),
			ValidatedCandidateCommand::Attest(_) => write!(f, "Attest({})", candidate_hash),
			ValidatedCandidateCommand::AttestNoPoV(_) => write!(f, "Attest({})", candidate_hash),
		}
	}
}

impl ValidatedCandidateCommand {
	fn candidate_hash(&self) -> CandidateHash {
		match *self {
			ValidatedCandidateCommand::Second(Ok(ref outputs)) => outputs.candidate.hash(),
			ValidatedCandidateCommand::Second(Err(ref candidate)) => candidate.hash(),
			ValidatedCandidateCommand::Attest(Ok(ref outputs)) => outputs.candidate.hash(),
			ValidatedCandidateCommand::Attest(Err(ref candidate)) => candidate.hash(),
			ValidatedCandidateCommand::AttestNoPoV(candidate_hash) => candidate_hash,
		}
	}
}

/// The candidate backing subsystem.
pub struct CandidateBackingSubsystem {
	keystore: SyncCryptoStorePtr,
	metrics: Metrics,
}

impl CandidateBackingSubsystem {
	/// Create a new instance of the `CandidateBackingSubsystem`.
	pub fn new(keystore: SyncCryptoStorePtr, metrics: Metrics) -> Self {
		Self { keystore, metrics }
	}
}

#[overseer::subsystem(CandidateBacking, error = SubsystemError, prefix = self::overseer)]
impl<Context> CandidateBackingSubsystem
where
	Context: Send + Sync,
{
	fn start(self, ctx: Context) -> SpawnedSubsystem {
		let future = async move {
			run(ctx, self.keystore, self.metrics)
				.await
				.map_err(|e| SubsystemError::with_origin("candidate-backing", e))
		}
		.boxed();

		SpawnedSubsystem { name: "candidate-backing-subsystem", future }
	}
}

struct PerRelayParentState {
	prospective_parachains_mode: ProspectiveParachainsMode,
	/// The hash of the relay parent on top of which this job is doing it's work.
	parent: Hash,
	/// The `ParaId` assigned to the local validator at this relay parent.
	assignment: Option<ParaId>,
	/// The candidates that are backed by enough validators in their group, by hash.
	backed: HashSet<CandidateHash>,
	/// The table of candidates and statements under this relay-parent.
	table: Table<TableContext>,
	/// The table context, including groups.
	table_context: TableContext,
	/// We issued `Seconded` or `Valid` statements on about these candidates.
	issued_statements: HashSet<CandidateHash>,
	/// These candidates are undergoing validation in the background.
	awaiting_validation: HashSet<CandidateHash>,
	/// Data needed for retrying in case of `ValidatedCandidateCommand::AttestNoPoV`.
	fallbacks: HashMap<CandidateHash, AttestingData>,
}

struct PerCandidateState {
	persisted_validation_data: PersistedValidationData,
	seconded_locally: bool,
	para_id: ParaId,
	relay_parent: Hash,
}

#[derive(Debug, Clone, Copy, PartialEq)]
enum ProspectiveParachainsMode {
	// v2 runtime API: no prospective parachains.
	Disabled,
	// vstaging runtime API: prospective parachains.
	Enabled,
}

impl ProspectiveParachainsMode {
	fn is_enabled(&self) -> bool {
		self == &ProspectiveParachainsMode::Enabled
	}
}

struct ActiveLeafState {
	prospective_parachains_mode: ProspectiveParachainsMode,
	/// The candidates seconded at various depths under this active
	/// leaf with respect to parachain id. A candidate can only be
	/// seconded when its hypothetical depth under every active leaf
	/// has an empty entry in this map.
	///
	/// When prospective parachains are disabled, the only depth
	/// which is allowed is 0.
	seconded_at_depth: HashMap<ParaId, BTreeMap<usize, CandidateHash>>,
}

/// The state of the subsystem.
struct State {
	/// The utility for managing the implicit and explicit views in a consistent way.
	///
	/// We only feed leaves which have prospective parachains enabled to this view.
	implicit_view: ImplicitView,
	/// State tracked for all active leaves, whether or not they have prospective parachains
	/// enabled.
	per_leaf: HashMap<Hash, ActiveLeafState>,
	/// State tracked for all relay-parents backing work is ongoing for. This includes
	/// all active leaves.
	///
	/// relay-parents fall into one of 3 categories.
	///   1. active leaves which do support prospective parachains
	///   2. active leaves which do not support prospective parachains
	///   3. relay-chain blocks which are ancestors of an active leaf and
	///      do support prospective parachains.
	///
	/// Relay-chain blocks which don't support prospective parachains are
	/// never included in the fragment trees of active leaves which do.
	///
	/// While it would be technically possible to support such leaves in
	/// fragment trees, it only benefits the transition period when asynchronous
	/// backing is being enabled and complicates code complexity.
	per_relay_parent: HashMap<Hash, PerRelayParentState>,
	/// State tracked for all candidates relevant to the implicit view.
	///
	/// This is guaranteed to have an entry for each candidate with a relay parent in the implicit
	/// or explicit view for which a `Seconded` statement has been successfully imported.
	per_candidate: HashMap<CandidateHash, PerCandidateState>,
	/// A cloneable sender which is dispatched to background candidate validation tasks to inform
	/// the main task of the result.
	background_validation_tx: mpsc::Sender<(Hash, ValidatedCandidateCommand)>,
	/// The handle to the keystore used for signing.
	keystore: SyncCryptoStorePtr,
}

impl State {
	fn new(
		background_validation_tx: mpsc::Sender<(Hash, ValidatedCandidateCommand)>,
		keystore: SyncCryptoStorePtr,
	) -> Self {
		State {
			implicit_view: ImplicitView::default(),
			per_leaf: HashMap::default(),
			per_relay_parent: HashMap::default(),
			per_candidate: HashMap::new(),
			background_validation_tx,
			keystore,
		}
	}
}

#[overseer::contextbounds(CandidateBacking, prefix = self::overseer)]
async fn run<Context>(
	mut ctx: Context,
	keystore: SyncCryptoStorePtr,
	metrics: Metrics,
) -> FatalResult<()> {
	let (background_validation_tx, mut background_validation_rx) = mpsc::channel(16);
	let mut state = State::new(background_validation_tx, keystore);

	loop {
		let res =
			run_iteration(&mut ctx, &mut state, &metrics, &mut background_validation_rx).await;

		match res {
			Ok(()) => break,
			Err(e) => crate::error::log_error(Err(e))?,
		}
	}

	Ok(())
}

#[overseer::contextbounds(CandidateBacking, prefix = self::overseer)]
async fn run_iteration<Context>(
	ctx: &mut Context,
	state: &mut State,
	metrics: &Metrics,
	background_validation_rx: &mut mpsc::Receiver<(Hash, ValidatedCandidateCommand)>,
) -> Result<(), Error> {
	loop {
		futures::select!(
			validated_command = background_validation_rx.next().fuse() => {
				if let Some((relay_parent, command)) = validated_command {
					handle_validated_candidate_command(
						&mut *ctx,
						state,
						relay_parent,
						command,
						metrics,
					).await?;
				} else {
					panic!("background_validation_tx always alive at this point; qed");
				}
			}
			from_overseer = ctx.recv().fuse() => {
				match from_overseer? {
					FromOrchestra::Signal(OverseerSignal::ActiveLeaves(update)) => {
						handle_active_leaves_update(
							&mut *ctx,
							update,
							state,
						).await?;
					}
					FromOrchestra::Signal(OverseerSignal::BlockFinalized(..)) => {}
					FromOrchestra::Signal(OverseerSignal::Conclude) => return Ok(()),
					FromOrchestra::Communication { msg } => {
						handle_communication(&mut *ctx, state, msg, metrics).await?;
					}
				}
			}
		)
	}
}

/// In case a backing validator does not provide a PoV, we need to retry with other backing
/// validators.
///
/// This is the data needed to accomplish this. Basically all the data needed for spawning a
/// validation job and a list of backing validators, we can try.
#[derive(Clone)]
struct AttestingData {
	/// The candidate to attest.
	candidate: CandidateReceipt,
	/// Hash of the PoV we need to fetch.
	pov_hash: Hash,
	/// Validator we are currently trying to get the PoV from.
	from_validator: ValidatorIndex,
	/// Other backing validators we can try in case `from_validator` failed.
	backing: Vec<ValidatorIndex>,
}

/// How many votes we need to consider a candidate backed.
///
/// WARNING: This has to be kept in sync with the runtime check in the inclusion module.
fn minimum_votes(n_validators: usize) -> usize {
	std::cmp::min(2, n_validators)
}

#[derive(Default)]
struct TableContext {
	validator: Option<Validator>,
	groups: HashMap<ParaId, Vec<ValidatorIndex>>,
	validators: Vec<ValidatorId>,
}

impl TableContextTrait for TableContext {
	type AuthorityId = ValidatorIndex;
	type Digest = CandidateHash;
	type GroupId = ParaId;
	type Signature = ValidatorSignature;
	type Candidate = CommittedCandidateReceipt;

	fn candidate_digest(candidate: &CommittedCandidateReceipt) -> CandidateHash {
		candidate.hash()
	}

	fn candidate_group(candidate: &CommittedCandidateReceipt) -> ParaId {
		candidate.descriptor().para_id
	}

	fn is_member_of(&self, authority: &ValidatorIndex, group: &ParaId) -> bool {
		self.groups
			.get(group)
			.map_or(false, |g| g.iter().position(|a| a == authority).is_some())
	}

	fn requisite_votes(&self, group: &ParaId) -> usize {
		self.groups.get(group).map_or(usize::MAX, |g| minimum_votes(g.len()))
	}
}

struct InvalidErasureRoot;

// It looks like it's not possible to do an `impl From` given the current state of
// the code. So this does the necessary conversion.
fn primitive_statement_to_table(s: &SignedFullStatementWithPVD) -> TableSignedStatement {
	let statement = match s.payload() {
		StatementWithPVD::Seconded(c, _) => TableStatement::Seconded(c.clone()),
		StatementWithPVD::Valid(h) => TableStatement::Valid(h.clone()),
	};

	TableSignedStatement {
		statement,
		signature: s.signature().clone(),
		sender: s.validator_index(),
	}
}

fn table_attested_to_backed(
	attested: TableAttestedCandidate<
		ParaId,
		CommittedCandidateReceipt,
		ValidatorIndex,
		ValidatorSignature,
	>,
	table_context: &TableContext,
) -> Option<BackedCandidate> {
	let TableAttestedCandidate { candidate, validity_votes, group_id: para_id } = attested;

	let (ids, validity_votes): (Vec<_>, Vec<ValidityAttestation>) =
		validity_votes.into_iter().map(|(id, vote)| (id, vote.into())).unzip();

	let group = table_context.groups.get(&para_id)?;

	let mut validator_indices = BitVec::with_capacity(group.len());

	validator_indices.resize(group.len(), false);

	// The order of the validity votes in the backed candidate must match
	// the order of bits set in the bitfield, which is not necessarily
	// the order of the `validity_votes` we got from the table.
	let mut vote_positions = Vec::with_capacity(validity_votes.len());
	for (orig_idx, id) in ids.iter().enumerate() {
		if let Some(position) = group.iter().position(|x| x == id) {
			validator_indices.set(position, true);
			vote_positions.push((orig_idx, position));
		} else {
			gum::warn!(
				target: LOG_TARGET,
				"Logic error: Validity vote from table does not correspond to group",
			);

			return None
		}
	}
	vote_positions.sort_by_key(|(_orig, pos_in_group)| *pos_in_group);

	Some(BackedCandidate {
		candidate,
		validity_votes: vote_positions
			.into_iter()
			.map(|(pos_in_votes, _pos_in_group)| validity_votes[pos_in_votes].clone())
			.collect(),
		validator_indices,
	})
}

async fn store_available_data(
	sender: &mut impl overseer::CandidateBackingSenderTrait,
	n_validators: u32,
	candidate_hash: CandidateHash,
	available_data: AvailableData,
) -> Result<(), Error> {
	let (tx, rx) = oneshot::channel();
	sender
		.send_message(AvailabilityStoreMessage::StoreAvailableData {
			candidate_hash,
			n_validators,
			available_data,
			tx,
		})
		.await;

	let _ = rx.await.map_err(Error::StoreAvailableData)?;

	Ok(())
}

// Make a `PoV` available.
//
// This will compute the erasure root internally and compare it to the expected erasure root.
// This returns `Err()` iff there is an internal error. Otherwise, it returns either `Ok(Ok(()))` or `Ok(Err(_))`.
async fn make_pov_available(
	sender: &mut impl overseer::CandidateBackingSenderTrait,
	n_validators: usize,
	pov: Arc<PoV>,
	candidate_hash: CandidateHash,
	validation_data: PersistedValidationData,
	expected_erasure_root: Hash,
) -> Result<Result<(), InvalidErasureRoot>, Error> {
	let available_data = AvailableData { pov, validation_data };

	{
		let chunks = erasure_coding::obtain_chunks_v1(n_validators, &available_data)?;

		let branches = erasure_coding::branches(chunks.as_ref());
		let erasure_root = branches.root();

		if erasure_root != expected_erasure_root {
			return Ok(Err(InvalidErasureRoot))
		}
	}

	{
		store_available_data(sender, n_validators as u32, candidate_hash, available_data).await?;
	}

	Ok(Ok(()))
}

async fn request_pov(
	sender: &mut impl overseer::CandidateBackingSenderTrait,
	relay_parent: Hash,
	from_validator: ValidatorIndex,
	para_id: ParaId,
	candidate_hash: CandidateHash,
	pov_hash: Hash,
) -> Result<Arc<PoV>, Error> {
	let (tx, rx) = oneshot::channel();
	sender
		.send_message(AvailabilityDistributionMessage::FetchPoV {
			relay_parent,
			from_validator,
			para_id,
			candidate_hash,
			pov_hash,
			tx,
		})
		.await;

	let pov = rx.await.map_err(|_| Error::FetchPoV)?;
	Ok(Arc::new(pov))
}

async fn request_candidate_validation(
	sender: &mut impl overseer::CandidateBackingSenderTrait,
	pvd: PersistedValidationData,
	code: ValidationCode,
	candidate_receipt: CandidateReceipt,
	pov: Arc<PoV>,
) -> Result<ValidationResult, Error> {
	let (tx, rx) = oneshot::channel();

	sender
		.send_message(CandidateValidationMessage::ValidateFromExhaustive(
			pvd,
			code,
			candidate_receipt,
			pov,
			BACKING_EXECUTION_TIMEOUT,
			tx,
		))
		.await;

	match rx.await {
		Ok(Ok(validation_result)) => Ok(validation_result),
		Ok(Err(err)) => Err(Error::ValidationFailed(err)),
		Err(err) => Err(Error::ValidateFromExhaustive(err)),
	}
}

struct BackgroundValidationOutputs {
	candidate: CandidateReceipt,
	commitments: CandidateCommitments,
	persisted_validation_data: PersistedValidationData,
}

type BackgroundValidationResult = Result<BackgroundValidationOutputs, CandidateReceipt>;

struct BackgroundValidationParams<S: overseer::CandidateBackingSenderTrait, F> {
	sender: S,
	tx_command: mpsc::Sender<(Hash, ValidatedCandidateCommand)>,
	candidate: CandidateReceipt,
	relay_parent: Hash,
	persisted_validation_data: PersistedValidationData,
	pov: PoVData,
	n_validators: usize,
	make_command: F,
}

async fn validate_and_make_available(
	params: BackgroundValidationParams<
		impl overseer::CandidateBackingSenderTrait,
		impl Fn(BackgroundValidationResult) -> ValidatedCandidateCommand + Sync,
	>,
) -> Result<(), Error> {
	let BackgroundValidationParams {
		mut sender,
		mut tx_command,
		candidate,
		relay_parent,
		persisted_validation_data,
		pov,
		n_validators,
		make_command,
	} = params;

	let validation_code = {
		let validation_code_hash = candidate.descriptor().validation_code_hash;
		let (tx, rx) = oneshot::channel();
		sender
			.send_message(RuntimeApiMessage::Request(
				relay_parent,
				RuntimeApiRequest::ValidationCodeByHash(validation_code_hash, tx),
			))
			.await;

		let code = rx.await.map_err(Error::RuntimeApiUnavailable)?;
		match code {
			Err(e) => return Err(Error::FetchValidationCode(validation_code_hash, e)),
			Ok(None) => return Err(Error::NoValidationCode(validation_code_hash)),
			Ok(Some(c)) => c,
		}
	};

	let pov = match pov {
		PoVData::Ready(pov) => pov,
<<<<<<< HEAD
		PoVData::FetchFromValidator { from_validator, candidate_hash, pov_hash } => {
=======
		PoVData::FetchFromValidator { from_validator, candidate_hash, pov_hash } =>
>>>>>>> c23032ac
			match request_pov(
				&mut sender,
				relay_parent,
				from_validator,
				candidate.descriptor.para_id,
				candidate_hash,
				pov_hash,
			)
			.await
			{
				Err(Error::FetchPoV) => {
					tx_command
						.send((
							relay_parent,
							ValidatedCandidateCommand::AttestNoPoV(candidate.hash()),
						))
						.await
						.map_err(Error::BackgroundValidationMpsc)?;
					return Ok(())
				},
				Err(err) => return Err(err),
				Ok(pov) => pov,
<<<<<<< HEAD
			}
		}
=======
			},
>>>>>>> c23032ac
	};

	let v = {
		request_candidate_validation(
			&mut sender,
			persisted_validation_data,
			validation_code,
			candidate.clone(),
			pov.clone(),
		)
		.await?
	};

	let res = match v {
		ValidationResult::Valid(commitments, validation_data) => {
			gum::debug!(
				target: LOG_TARGET,
				candidate_hash = ?candidate.hash(),
				"Validation successful",
			);

			let erasure_valid = make_pov_available(
				&mut sender,
				n_validators,
				pov.clone(),
				candidate.hash(),
				validation_data.clone(),
				candidate.descriptor.erasure_root,
			)
			.await?;

			match erasure_valid {
				Ok(()) => Ok(BackgroundValidationOutputs {
					candidate,
					commitments,
					persisted_validation_data: validation_data,
				}),
				Err(InvalidErasureRoot) => {
					gum::debug!(
						target: LOG_TARGET,
						candidate_hash = ?candidate.hash(),
						actual_commitments = ?commitments,
						"Erasure root doesn't match the announced by the candidate receipt",
					);
					Err(candidate)
				},
			}
		},
		ValidationResult::Invalid(InvalidCandidate::CommitmentsHashMismatch) => {
			// If validation produces a new set of commitments, we vote the candidate as invalid.
			gum::warn!(
				target: LOG_TARGET,
				candidate_hash = ?candidate.hash(),
				"Validation yielded different commitments",
			);
			Err(candidate)
		},
		ValidationResult::Invalid(reason) => {
			gum::debug!(
				target: LOG_TARGET,
				candidate_hash = ?candidate.hash(),
				reason = ?reason,
				"Validation yielded an invalid candidate",
			);
			Err(candidate)
		},
	};

	tx_command.send((relay_parent, make_command(res))).await.map_err(Into::into)
}

#[overseer::contextbounds(CandidateBacking, prefix = self::overseer)]
async fn handle_communication<Context>(
	ctx: &mut Context,
	state: &mut State,
	message: CandidateBackingMessage,
	metrics: &Metrics,
) -> Result<(), Error> {
	match message {
		CandidateBackingMessage::Second(_relay_parent, candidate, pvd, pov) => {
			handle_second_message(ctx, state, candidate, pvd, pov, metrics).await?;
		},
		CandidateBackingMessage::Statement(relay_parent, statement) => {
			handle_statement_message(ctx, state, relay_parent, statement, metrics).await?;
		},
		CandidateBackingMessage::GetBackedCandidates(relay_parent, requested_candidates, tx) =>
			if let Some(rp_state) = state.per_relay_parent.get(&relay_parent) {
				handle_get_backed_candidates_message(rp_state, requested_candidates, tx, metrics)?;
<<<<<<< HEAD
=======
			} else {
				gum::debug!(
					target: LOG_TARGET,
					?relay_parent,
					"Received `GetBackedCandidates` for an unknown relay parent."
				);
>>>>>>> c23032ac
			},
	}

	Ok(())
}

#[overseer::contextbounds(CandidateBacking, prefix = self::overseer)]
async fn prospective_parachains_mode<Context>(
	ctx: &mut Context,
	leaf_hash: Hash,
) -> Result<ProspectiveParachainsMode, Error> {
	// TODO: call a Runtime API once staging version is available
	// https://github.com/paritytech/substrate/discussions/11338
<<<<<<< HEAD

	let (tx, rx) = oneshot::channel();
	ctx.send_message(RuntimeApiMessage::Request(leaf_hash, RuntimeApiRequest::Version(tx)))
		.await;

	let version = rx
		.await
		.map_err(Error::RuntimeApiUnavailable)?
		.map_err(Error::FetchRuntimeApiVersion)?;

	if version == 3 {
		Ok(ProspectiveParachainsMode::Enabled)
	} else {
		if version != 2 {
			gum::warn!(
				target: LOG_TARGET,
				"Runtime API version is {}, expected 2 or 3. Prospective parachains are disabled",
				version
			);
		}
		Ok(ProspectiveParachainsMode::Disabled)
	}
}

#[overseer::contextbounds(CandidateBacking, prefix = self::overseer)]
async fn handle_active_leaves_update<Context>(
	ctx: &mut Context,
	update: ActiveLeavesUpdate,
	state: &mut State,
) -> Result<(), Error> {
	enum LeafHasProspectiveParachains {
		Enabled(Result<Vec<ParaId>, ImplicitViewFetchError>),
		Disabled,
	}

	// Activate in implicit view before deactivate, per the docs
	// on ImplicitView, this is more efficient.
	let res = if let Some(leaf) = update.activated {
		// Only activate in implicit view if prospective
		// parachains are enabled.
		let mode = prospective_parachains_mode(ctx, leaf.hash).await?;

		let leaf_hash = leaf.hash;
		Some((
			leaf,
			match mode {
				ProspectiveParachainsMode::Disabled => LeafHasProspectiveParachains::Disabled,
				ProspectiveParachainsMode::Enabled => LeafHasProspectiveParachains::Enabled(
					state.implicit_view.activate_leaf(ctx.sender(), leaf_hash).await,
				),
			},
		))
	} else {
		None
	};

	for deactivated in update.deactivated {
		state.per_leaf.remove(&deactivated);
		state.implicit_view.deactivate_leaf(deactivated);
	}

	// clean up `per_relay_parent` according to ancestry
	// of leaves. we do this so we can clean up candidates right after
	// as a result.
	//
	// when prospective parachains are disabled, the implicit view is empty,
	// which means we'll clean up everything. This is correct.
	{
		let remaining: HashSet<_> = state.implicit_view.all_allowed_relay_parents().collect();
		state.per_relay_parent.retain(|r, _| remaining.contains(&r));
	}

	// clean up `per_candidate` according to which relay-parents
	// are known.
	//
	// when prospective parachains are disabled, we clean up all candidates
	// because we've cleaned up all relay parents. this is correct.
	state
		.per_candidate
		.retain(|_, pc| state.per_relay_parent.contains_key(&pc.relay_parent));

	// Get relay parents which might be fresh but might be known already
	// that are explicit or implicit from the new active leaf.
	let fresh_relay_parents = match res {
		None => return Ok(()),
		Some((leaf, LeafHasProspectiveParachains::Disabled)) => {
			// defensive in this case - for enabled, this manifests as an error.
			if state.per_leaf.contains_key(&leaf.hash) {
				return Ok(())
			}

			state.per_leaf.insert(
				leaf.hash,
				ActiveLeafState {
					prospective_parachains_mode: ProspectiveParachainsMode::Disabled,
					// This is empty because the only allowed relay-parent and depth
					// when prospective parachains are disabled is the leaf hash and 0,
					// respectively. We've just learned about the leaf hash, so we cannot
					// have any candidates seconded with it as a relay-parent yet.
					seconded_at_depth: HashMap::new(),
				},
			);

			vec![leaf.hash]
		},
		Some((leaf, LeafHasProspectiveParachains::Enabled(Ok(_)))) => {
			let fresh_relay_parents =
				state.implicit_view.known_allowed_relay_parents_under(&leaf.hash, None);

			// At this point, all candidates outside of the implicit view
			// have been cleaned up. For all which remain, which we've seconded,
			// we ask the prospective parachains subsystem where they land in the fragment
			// tree for the given active leaf. This comprises our `seconded_at_depth`.

			let remaining_seconded = state
				.per_candidate
				.iter()
				.filter(|(_, cd)| cd.seconded_locally)
				.map(|(c_hash, cd)| (*c_hash, cd.para_id));

			// one-to-one correspondence to remaining_seconded
			let mut membership_answers = FuturesOrdered::new();

			for (candidate_hash, para_id) in remaining_seconded {
				let (tx, rx) = oneshot::channel();
				membership_answers
					.push_back(rx.map_ok(move |membership| (para_id, candidate_hash, membership)));

				ctx.send_message(ProspectiveParachainsMessage::GetTreeMembership(
					para_id,
					candidate_hash,
					tx,
				))
				.await;
			}

			let mut seconded_at_depth = HashMap::new();
			for response in membership_answers.next().await {
				match response {
					Err(oneshot::Canceled) => {
						gum::warn!(
							target: LOG_TARGET,
							"Prospective parachains subsystem unreachable for membership request",
						);

						continue
					},
					Ok((para_id, candidate_hash, membership)) => {
						// This request gives membership in all fragment trees. We have some
						// wasted data here, and it can be optimized if it proves
						// relevant to performance.
						if let Some((_, depths)) =
							membership.into_iter().find(|(leaf_hash, _)| leaf_hash == &leaf.hash)
						{
							let para_entry: &mut BTreeMap<usize, CandidateHash> =
								seconded_at_depth.entry(para_id).or_default();
							for depth in depths {
								para_entry.insert(depth, candidate_hash);
							}
						}
					},
				}
			}

			state.per_leaf.insert(
				leaf.hash,
				ActiveLeafState {
					prospective_parachains_mode: ProspectiveParachainsMode::Enabled,
					seconded_at_depth,
				},
			);

			match fresh_relay_parents {
				Some(f) => f.to_vec(),
				None => {
					gum::warn!(
						target: LOG_TARGET,
						leaf_hash = ?leaf.hash,
						"Implicit view gave no relay-parents"
					);

					vec![leaf.hash]
				},
			}
		},
		Some((leaf, LeafHasProspectiveParachains::Enabled(Err(e)))) => {
			gum::debug!(
				target: LOG_TARGET,
				leaf_hash = ?leaf.hash,
				err = ?e,
				"Failed to load implicit view for leaf."
			);

			return Ok(())
		},
	};

	// add entries in `per_relay_parent`. for all new relay-parents.
	for maybe_new in fresh_relay_parents {
		if state.per_relay_parent.contains_key(&maybe_new) {
			continue
=======

	let (tx, rx) = oneshot::channel();
	ctx.send_message(RuntimeApiMessage::Request(leaf_hash, RuntimeApiRequest::Version(tx)))
		.await;

	let version = rx
		.await
		.map_err(Error::RuntimeApiUnavailable)?
		.map_err(Error::FetchRuntimeApiVersion)?;

	if version >= RuntimeApiRequest::VALIDITY_CONSTRAINTS {
		Ok(ProspectiveParachainsMode::Enabled)
	} else {
		if version < 2 {
			gum::warn!(
				target: LOG_TARGET,
				"Runtime API version is {}, it is expected to be at least 2. Prospective parachains are disabled",
				version
			);
		}
		Ok(ProspectiveParachainsMode::Disabled)
	}
}

#[overseer::contextbounds(CandidateBacking, prefix = self::overseer)]
async fn handle_active_leaves_update<Context>(
	ctx: &mut Context,
	update: ActiveLeavesUpdate,
	state: &mut State,
) -> Result<(), Error> {
	enum LeafHasProspectiveParachains {
		Enabled(Result<Vec<ParaId>, ImplicitViewFetchError>),
		Disabled,
	}

	// Activate in implicit view before deactivate, per the docs
	// on ImplicitView, this is more efficient.
	let res = if let Some(leaf) = update.activated {
		// Only activate in implicit view if prospective
		// parachains are enabled.
		let mode = prospective_parachains_mode(ctx, leaf.hash).await?;

		let leaf_hash = leaf.hash;
		Some((
			leaf,
			match mode {
				ProspectiveParachainsMode::Disabled => LeafHasProspectiveParachains::Disabled,
				ProspectiveParachainsMode::Enabled => LeafHasProspectiveParachains::Enabled(
					state.implicit_view.activate_leaf(ctx.sender(), leaf_hash).await,
				),
			},
		))
	} else {
		None
	};

	for deactivated in update.deactivated {
		state.per_leaf.remove(&deactivated);
		state.implicit_view.deactivate_leaf(deactivated);
	}

	// clean up `per_relay_parent` according to ancestry
	// of leaves. we do this so we can clean up candidates right after
	// as a result.
	//
	// when prospective parachains are disabled, the implicit view is empty,
	// which means we'll clean up everything. This is correct.
	{
		let remaining: HashSet<_> = state.implicit_view.all_allowed_relay_parents().collect();
		state.per_relay_parent.retain(|r, _| remaining.contains(&r));
	}

	// clean up `per_candidate` according to which relay-parents
	// are known.
	//
	// when prospective parachains are disabled, we clean up all candidates
	// because we've cleaned up all relay parents. this is correct.
	state
		.per_candidate
		.retain(|_, pc| state.per_relay_parent.contains_key(&pc.relay_parent));

	// Get relay parents which might be fresh but might be known already
	// that are explicit or implicit from the new active leaf.
	let fresh_relay_parents = match res {
		None => return Ok(()),
		Some((leaf, LeafHasProspectiveParachains::Disabled)) => {
			// defensive in this case - for enabled, this manifests as an error.
			if state.per_leaf.contains_key(&leaf.hash) {
				return Ok(())
			}

			state.per_leaf.insert(
				leaf.hash,
				ActiveLeafState {
					prospective_parachains_mode: ProspectiveParachainsMode::Disabled,
					// This is empty because the only allowed relay-parent and depth
					// when prospective parachains are disabled is the leaf hash and 0,
					// respectively. We've just learned about the leaf hash, so we cannot
					// have any candidates seconded with it as a relay-parent yet.
					seconded_at_depth: HashMap::new(),
				},
			);

			vec![leaf.hash]
		},
		Some((leaf, LeafHasProspectiveParachains::Enabled(Ok(_)))) => {
			let fresh_relay_parents =
				state.implicit_view.known_allowed_relay_parents_under(&leaf.hash, None);

			// At this point, all candidates outside of the implicit view
			// have been cleaned up. For all which remain, which we've seconded,
			// we ask the prospective parachains subsystem where they land in the fragment
			// tree for the given active leaf. This comprises our `seconded_at_depth`.

			let remaining_seconded = state
				.per_candidate
				.iter()
				.filter(|(_, cd)| cd.seconded_locally)
				.map(|(c_hash, cd)| (*c_hash, cd.para_id));

			// one-to-one correspondence to remaining_seconded
			let mut membership_answers = FuturesOrdered::new();

			for (candidate_hash, para_id) in remaining_seconded {
				let (tx, rx) = oneshot::channel();
				membership_answers
					.push_back(rx.map_ok(move |membership| (para_id, candidate_hash, membership)));

				ctx.send_message(ProspectiveParachainsMessage::GetTreeMembership(
					para_id,
					candidate_hash,
					tx,
				))
				.await;
			}

			let mut seconded_at_depth = HashMap::new();
			for response in membership_answers.next().await {
				match response {
					Err(oneshot::Canceled) => {
						gum::warn!(
							target: LOG_TARGET,
							"Prospective parachains subsystem unreachable for membership request",
						);

						continue
					},
					Ok((para_id, candidate_hash, membership)) => {
						// This request gives membership in all fragment trees. We have some
						// wasted data here, and it can be optimized if it proves
						// relevant to performance.
						if let Some((_, depths)) =
							membership.into_iter().find(|(leaf_hash, _)| leaf_hash == &leaf.hash)
						{
							let para_entry: &mut BTreeMap<usize, CandidateHash> =
								seconded_at_depth.entry(para_id).or_default();
							for depth in depths {
								para_entry.insert(depth, candidate_hash);
							}
						}
					},
				}
			}

			state.per_leaf.insert(
				leaf.hash,
				ActiveLeafState {
					prospective_parachains_mode: ProspectiveParachainsMode::Enabled,
					seconded_at_depth,
				},
			);

			match fresh_relay_parents {
				Some(f) => f.to_vec(),
				None => {
					gum::warn!(
						target: LOG_TARGET,
						leaf_hash = ?leaf.hash,
						"Implicit view gave no relay-parents"
					);

					vec![leaf.hash]
				},
			}
		},
		Some((leaf, LeafHasProspectiveParachains::Enabled(Err(e)))) => {
			gum::debug!(
				target: LOG_TARGET,
				leaf_hash = ?leaf.hash,
				err = ?e,
				"Failed to load implicit view for leaf."
			);

			return Ok(())
		},
	};

	// add entries in `per_relay_parent`. for all new relay-parents.
	for maybe_new in fresh_relay_parents {
		if state.per_relay_parent.contains_key(&maybe_new) {
			continue
		}

		let mode = match state.per_leaf.get(&maybe_new) {
			None => {
				// If the relay-parent isn't a leaf itself,
				// then it is guaranteed by the prospective parachains
				// subsystem that it is an ancestor of a leaf which
				// has prospective parachains enabled and that the
				// block itself did.
				ProspectiveParachainsMode::Enabled
			},
			Some(l) => l.prospective_parachains_mode,
		};

		// construct a `PerRelayParent` from the runtime API
		// and insert it.
		let per = construct_per_relay_parent_state(ctx, maybe_new, &state.keystore, mode).await?;

		if let Some(per) = per {
			state.per_relay_parent.insert(maybe_new, per);
		}
	}

	Ok(())
}

/// Load the data necessary to do backing work on top of a relay-parent.
#[overseer::contextbounds(CandidateBacking, prefix = self::overseer)]
async fn construct_per_relay_parent_state<Context>(
	ctx: &mut Context,
	relay_parent: Hash,
	keystore: &SyncCryptoStorePtr,
	mode: ProspectiveParachainsMode,
) -> Result<Option<PerRelayParentState>, Error> {
	macro_rules! try_runtime_api {
		($x: expr) => {
			match $x {
				Ok(x) => x,
				Err(e) => {
					gum::warn!(
						target: LOG_TARGET,
						err = ?e,
						"Failed to fetch runtime API data for job",
					);

					// We can't do candidate validation work if we don't have the
					// requisite runtime API data. But these errors should not take
					// down the node.
					return Ok(None);
				}
			}
		}
	}

	let parent = relay_parent;

	let (validators, groups, session_index, cores) = futures::try_join!(
		request_validators(parent, ctx.sender()).await,
		request_validator_groups(parent, ctx.sender()).await,
		request_session_index_for_child(parent, ctx.sender()).await,
		request_from_runtime(parent, ctx.sender(), |tx| {
			RuntimeApiRequest::AvailabilityCores(tx)
		},)
		.await,
	)
	.map_err(Error::JoinMultiple)?;

	let validators: Vec<_> = try_runtime_api!(validators);
	let (validator_groups, group_rotation_info) = try_runtime_api!(groups);
	let session_index = try_runtime_api!(session_index);
	let cores = try_runtime_api!(cores);

	let signing_context = SigningContext { parent_hash: parent, session_index };
	let validator =
		match Validator::construct(&validators, signing_context.clone(), keystore.clone()).await {
			Ok(v) => Some(v),
			Err(util::Error::NotAValidator) => None,
			Err(e) => {
				gum::warn!(
					target: LOG_TARGET,
					err = ?e,
					"Cannot participate in candidate backing",
				);

				return Ok(None)
			},
		};

	let mut groups = HashMap::new();
	let n_cores = cores.len();
	let mut assignment = None;

	for (idx, core) in cores.into_iter().enumerate() {
		// Ignore prospective assignments on occupied cores for the time being.
		if let CoreState::Scheduled(scheduled) = core {
			let core_index = CoreIndex(idx as _);
			let group_index = group_rotation_info.group_for_core(core_index, n_cores);
			if let Some(g) = validator_groups.get(group_index.0 as usize) {
				if validator.as_ref().map_or(false, |v| g.contains(&v.index())) {
					assignment = Some((scheduled.para_id, scheduled.collator));
				}
				groups.insert(scheduled.para_id, g.clone());
			}
		}
	}

	let table_context = TableContext { groups, validators, validator };
	let table_config = TableConfig {
		allow_multiple_seconded: match mode {
			ProspectiveParachainsMode::Enabled => true,
			ProspectiveParachainsMode::Disabled => false,
		},
	};

	// TODO [now]: I've removed the `required_collator` more broadly,
	// because it's not used in practice and was intended for parathreads.
	//
	// We should attempt parathreads another way, I think, so it makes sense
	// to remove.
	let assignment = assignment.map(|(a, _required_collator)| a);

	Ok(Some(PerRelayParentState {
		prospective_parachains_mode: mode,
		parent,
		assignment,
		backed: HashSet::new(),
		table: Table::new(table_config),
		table_context,
		issued_statements: HashSet::new(),
		awaiting_validation: HashSet::new(),
		fallbacks: HashMap::new(),
	}))
}

enum SecondingAllowed {
	No,
	Yes(Vec<(Hash, Vec<usize>)>),
}

/// Checks whether a candidate can be seconded based on its hypothetical
/// depths in the fragment tree and what we've already seconded in all
/// active leaves.
#[overseer::contextbounds(CandidateBacking, prefix = self::overseer)]
async fn seconding_sanity_check<Context>(
	ctx: &mut Context,
	active_leaves: &HashMap<Hash, ActiveLeafState>,
	implicit_view: &ImplicitView,
	candidate_hash: CandidateHash,
	candidate_para: ParaId,
	parent_head_data_hash: Hash,
	head_data_hash: Hash,
	candidate_relay_parent: Hash,
) -> SecondingAllowed {
	// Note that `GetHypotheticalDepths` doesn't account for recursion,
	// i.e. candidates can appear at multiple depths in the tree and in fact
	// at all depths, and we don't know what depths a candidate will ultimately occupy
	// because that's dependent on other candidates we haven't yet received.
	//
	// The only way to effectively rule this out is to have candidate receipts
	// directly commit to the parachain block number or some other incrementing
	// counter. That requires a major primitives format upgrade, so for now
	// we just rule out trivial cycles.
	if parent_head_data_hash == head_data_hash {
		return SecondingAllowed::No
	}

	let mut membership = Vec::new();
	let mut responses = FuturesOrdered::<BoxFuture<'_, Result<_, oneshot::Canceled>>>::new();

	for (head, leaf_state) in active_leaves {
		if leaf_state.prospective_parachains_mode.is_enabled() {
			// Check that the candidate relay parent is allowed for para, skip the
			// leaf otherwise.
			let allowed_parents_for_para =
				implicit_view.known_allowed_relay_parents_under(head, Some(candidate_para));
			if !allowed_parents_for_para.unwrap_or_default().contains(&candidate_relay_parent) {
				continue
			}

			let (tx, rx) = oneshot::channel();
			ctx.send_message(ProspectiveParachainsMessage::GetHypotheticalDepth(
				HypotheticalDepthRequest {
					candidate_hash,
					candidate_para,
					parent_head_data_hash,
					candidate_relay_parent,
					fragment_tree_relay_parent: *head,
				},
				tx,
			))
			.await;
			responses.push_back(rx.map_ok(move |depths| (depths, head, leaf_state)).boxed());
		} else {
			if head == &candidate_relay_parent {
				if leaf_state
					.seconded_at_depth
					.get(&candidate_para)
					.map_or(false, |occupied| occupied.contains_key(&0))
				{
					// The leaf is already occupied.
					return SecondingAllowed::No
				}
				responses.push_back(futures::future::ok((vec![0], head, leaf_state)).boxed());
			}
		}
	}

	if responses.is_empty() {
		return SecondingAllowed::No
	}

	while let Some(response) = responses.next().await {
		match response {
			Err(oneshot::Canceled) => {
				gum::warn!(
					target: LOG_TARGET,
					"Failed to reach prospective parachains subsystem for hypothetical depths",
				);

				return SecondingAllowed::No
			},
			Ok((depths, head, leaf_state)) => {
				for depth in &depths {
					if leaf_state
						.seconded_at_depth
						.get(&candidate_para)
						.map_or(false, |occupied| occupied.contains_key(&depth))
					{
						gum::debug!(
							target: LOG_TARGET,
							?candidate_hash,
							depth,
							leaf_hash = ?head,
							"Refusing to second candidate at depth - already occupied."
						);

						return SecondingAllowed::No
					}
				}

				membership.push((*head, depths));
			},
		}
	}

	// At this point we've checked the depths of the candidate against all active
	// leaves.
	SecondingAllowed::Yes(membership)
}

#[overseer::contextbounds(CandidateBacking, prefix = self::overseer)]
async fn handle_validated_candidate_command<Context>(
	ctx: &mut Context,
	state: &mut State,
	relay_parent: Hash,
	command: ValidatedCandidateCommand,
	metrics: &Metrics,
) -> Result<(), Error> {
	match state.per_relay_parent.get_mut(&relay_parent) {
		Some(rp_state) => {
			let candidate_hash = command.candidate_hash();
			rp_state.awaiting_validation.remove(&candidate_hash);

			match command {
				ValidatedCandidateCommand::Second(res) => match res {
					Ok(outputs) => {
						let BackgroundValidationOutputs {
							candidate,
							commitments,
							persisted_validation_data,
						} = outputs;

						if rp_state.issued_statements.contains(&candidate_hash) {
							return Ok(())
						}

						// sanity check that we're allowed to second the candidate
						// and that it doesn't conflict with other candidates we've
						// seconded.
						let fragment_tree_membership = match seconding_sanity_check(
							ctx,
							&state.per_leaf,
							&state.implicit_view,
							candidate_hash,
							candidate.descriptor().para_id,
							persisted_validation_data.parent_head.hash(),
							commitments.head_data.hash(),
							candidate.descriptor().relay_parent,
						)
						.await
						{
							SecondingAllowed::No => return Ok(()),
							SecondingAllowed::Yes(membership) => membership,
						};

						let statement = StatementWithPVD::Seconded(
							CommittedCandidateReceipt {
								descriptor: candidate.descriptor.clone(),
								commitments,
							},
							persisted_validation_data,
						);

						// If we get an Error::RejectedByProspectiveParachains,
						// then the statement has not been distributed or imported into
						// the table.
						let res = sign_import_and_distribute_statement(
							ctx,
							rp_state,
							&mut state.per_candidate,
							statement,
							state.keystore.clone(),
							metrics,
						)
						.await;

						if let Err(Error::RejectedByProspectiveParachains) = res {
							let candidate_hash = candidate.hash();
							gum::debug!(
								target: LOG_TARGET,
								relay_parent = ?candidate.descriptor().relay_parent,
								?candidate_hash,
								"Attempted to second candidate but was rejected by prospective parachains",
							);

							// Ensure the collator is reported.
							ctx.send_message(CollatorProtocolMessage::Invalid(
								candidate.descriptor().relay_parent,
								candidate,
							))
							.await;

							return Ok(())
						}

						if let Some(stmt) = res? {
							match state.per_candidate.get_mut(&candidate_hash) {
								None => {
									gum::warn!(
										target: LOG_TARGET,
										?candidate_hash,
										"Missing `per_candidate` for seconded candidate.",
									);
								},
								Some(p) => p.seconded_locally = true,
							}

							// update seconded depths in active leaves.
							for (leaf, depths) in fragment_tree_membership {
								let leaf_data = match state.per_leaf.get_mut(&leaf) {
									None => {
										gum::warn!(
											target: LOG_TARGET,
											leaf_hash = ?leaf,
											"Missing `per_leaf` for known active leaf."
										);

										continue
									},
									Some(d) => d,
								};

								let seconded_at_depth = leaf_data
									.seconded_at_depth
									.entry(candidate.descriptor().para_id)
									.or_default();

								for depth in depths {
									seconded_at_depth.insert(depth, candidate_hash);
								}
							}

							rp_state.issued_statements.insert(candidate_hash);

							metrics.on_candidate_seconded();
							ctx.send_message(CollatorProtocolMessage::Seconded(
								rp_state.parent,
								StatementWithPVD::drop_pvd_from_signed(stmt),
							))
							.await;
						}
					},
					Err(candidate) => {
						ctx.send_message(CollatorProtocolMessage::Invalid(
							rp_state.parent,
							candidate,
						))
						.await;
					},
				},
				ValidatedCandidateCommand::Attest(res) => {
					// We are done - avoid new validation spawns:
					rp_state.fallbacks.remove(&candidate_hash);
					// sanity check.
					if !rp_state.issued_statements.contains(&candidate_hash) {
						if res.is_ok() {
							let statement = StatementWithPVD::Valid(candidate_hash);

							sign_import_and_distribute_statement(
								ctx,
								rp_state,
								&mut state.per_candidate,
								statement,
								state.keystore.clone(),
								metrics,
							)
							.await?;
						}
						rp_state.issued_statements.insert(candidate_hash);
					}
				},
				ValidatedCandidateCommand::AttestNoPoV(candidate_hash) => {
					if let Some(attesting) = rp_state.fallbacks.get_mut(&candidate_hash) {
						if let Some(index) = attesting.backing.pop() {
							attesting.from_validator = index;
							let attesting = attesting.clone();

							// The candidate state should be available because we've
							// validated it before, the relay-parent is still around,
							// and candidates are pruned on the basis of relay-parents.
							//
							// If it's not, then no point in validating it anyway.
							if let Some(pvd) = state
								.per_candidate
								.get(&candidate_hash)
								.map(|pc| pc.persisted_validation_data.clone())
							{
								kick_off_validation_work(
									ctx,
									rp_state,
									pvd,
									&state.background_validation_tx,
									attesting,
								)
								.await?;
							}
						}
					} else {
						gum::warn!(
							target: LOG_TARGET,
							"AttestNoPoV was triggered without fallback being available."
						);
						debug_assert!(false);
					}
				},
			}
		},
		None => {
			// simple race condition; can be ignored = this relay-parent
			// is no longer relevant.
		},
	}

	Ok(())
}

async fn sign_statement(
	rp_state: &PerRelayParentState,
	statement: StatementWithPVD,
	keystore: SyncCryptoStorePtr,
	metrics: &Metrics,
) -> Option<SignedFullStatementWithPVD> {
	let signed = rp_state
		.table_context
		.validator
		.as_ref()?
		.sign(keystore, statement)
		.await
		.ok()
		.flatten()?;
	metrics.on_statement_signed();
	Some(signed)
}

/// Import a statement into the statement table and return the summary of the import.
///
/// This will fail with `Error::RejectedByProspectiveParachains` if the message type
/// is seconded, the candidate is fresh,
/// and any of the following are true:
/// 1. There is no `PersistedValidationData` attached.
/// 2. Prospective parachains are enabled for the relay parent and the prospective parachains
///    subsystem returned an empty `FragmentTreeMembership`
///    i.e. did not recognize the candidate as being applicable to any of the active leaves.
#[overseer::contextbounds(CandidateBacking, prefix = self::overseer)]
async fn import_statement<Context>(
	ctx: &mut Context,
	rp_state: &mut PerRelayParentState,
	per_candidate: &mut HashMap<CandidateHash, PerCandidateState>,
	statement: &SignedFullStatementWithPVD,
) -> Result<Option<TableSummary>, Error> {
	gum::debug!(
		target: LOG_TARGET,
		statement = ?statement.payload().to_compact(),
		validator_index = statement.validator_index().0,
		"Importing statement",
	);

	let candidate_hash = statement.payload().candidate_hash();

	// If this is a new candidate (statement is 'seconded' and candidate is unknown),
	// we need to create an entry in the `PerCandidateState` map.
	//
	// If the relay parent supports prospective parachains, we also need
	// to inform the prospective parachains subsystem of the seconded candidate
	// If `ProspectiveParachainsMessage::Second` fails, then we return
	// Error::RejectedByProspectiveParachains.
	//
	// Persisted Validation Data should be available - it may already be available
	// if this is a candidate we are seconding.
	//
	// We should also not accept any candidates which have no valid depths under any of
	// our active leaves.
	if let StatementWithPVD::Seconded(candidate, pvd) = statement.payload() {
		if !per_candidate.contains_key(&candidate_hash) {
			if rp_state.prospective_parachains_mode.is_enabled() {
				let (tx, rx) = oneshot::channel();
				ctx.send_message(ProspectiveParachainsMessage::CandidateSeconded(
					candidate.descriptor().para_id,
					candidate.clone(),
					pvd.clone(),
					tx,
				))
				.await;

				match rx.await {
					Err(oneshot::Canceled) => {
						gum::warn!(
							target: LOG_TARGET,
							"Could not reach the Prospective Parachains subsystem."
						);

						return Err(Error::RejectedByProspectiveParachains)
					},
					Ok(membership) =>
						if membership.is_empty() {
							return Err(Error::RejectedByProspectiveParachains)
						},
				}
			}

			// Only save the candidate if it was approved by prospective parachains.
			per_candidate.insert(
				candidate_hash,
				PerCandidateState {
					persisted_validation_data: pvd.clone(),
					// This is set after importing when seconding locally.
					seconded_locally: false,
					para_id: candidate.descriptor().para_id,
					relay_parent: candidate.descriptor().relay_parent,
				},
			);
>>>>>>> c23032ac
		}
	}

	let stmt = primitive_statement_to_table(statement);

	let summary = rp_state.table.import_statement(&rp_state.table_context, stmt);

	if let Some(attested) = summary
		.as_ref()
		.and_then(|s| rp_state.table.attested_candidate(&s.candidate, &rp_state.table_context))
	{
		// `HashSet::insert` returns true if the thing wasn't in there already.
		if rp_state.backed.insert(candidate_hash) {
			if let Some(backed) = table_attested_to_backed(attested, &rp_state.table_context) {
				let para_id = backed.candidate.descriptor.para_id;
				gum::debug!(
					target: LOG_TARGET,
					candidate_hash = ?candidate_hash,
					relay_parent = ?rp_state.parent,
					%para_id,
					"Candidate backed",
				);

<<<<<<< HEAD
		let mode = match state.per_leaf.get(&maybe_new) {
			None => {
				// If the relay-parent isn't a leaf itself,
				// then it is guaranteed by the prospective parachains
				// subsystem that it is an ancestor of a leaf which
				// has prospective parachains enabled and that the
				// block itself did.
				ProspectiveParachainsMode::Enabled
			},
			Some(l) => l.prospective_parachains_mode,
		};

		// construct a `PerRelayParent` from the runtime API
		// and insert it.
		let per = construct_per_relay_parent_state(ctx, maybe_new, &state.keystore, mode).await?;

		if let Some(per) = per {
			state.per_relay_parent.insert(maybe_new, per);
		}
	}

	Ok(())
}

/// Load the data necessary to do backing work on top of a relay-parent.
#[overseer::contextbounds(CandidateBacking, prefix = self::overseer)]
async fn construct_per_relay_parent_state<Context>(
	ctx: &mut Context,
	relay_parent: Hash,
	keystore: &SyncCryptoStorePtr,
	mode: ProspectiveParachainsMode,
) -> Result<Option<PerRelayParentState>, Error> {
	macro_rules! try_runtime_api {
		($x: expr) => {
			match $x {
				Ok(x) => x,
				Err(e) => {
					gum::warn!(
						target: LOG_TARGET,
						err = ?e,
						"Failed to fetch runtime API data for job",
					);

					// We can't do candidate validation work if we don't have the
					// requisite runtime API data. But these errors should not take
					// down the node.
					return Ok(None);
				}
			}
		}
=======
				// Inform the prospective parachains subsystem
				// that the candidate is now backed.
				if rp_state.prospective_parachains_mode.is_enabled() {
					ctx.send_message(ProspectiveParachainsMessage::CandidateBacked(
						para_id,
						candidate_hash,
					))
					.await;
				}

				// The provisioner waits on candidate-backing, which means
				// that we need to send unbounded messages to avoid cycles.
				//
				// Backed candidates are bounded by the number of validators,
				// parachains, and the block production rate of the relay chain.
				let message = ProvisionerMessage::ProvisionableData(
					rp_state.parent,
					ProvisionableData::BackedCandidate(backed.receipt()),
				);
				ctx.send_unbounded_message(message);
			}
		}
	}

	issue_new_misbehaviors(ctx, rp_state.parent, &mut rp_state.table);

	Ok(summary)
}

/// Check if there have happened any new misbehaviors and issue necessary messages.
#[overseer::contextbounds(CandidateBacking, prefix = self::overseer)]
fn issue_new_misbehaviors<Context>(
	ctx: &mut Context,
	relay_parent: Hash,
	table: &mut Table<TableContext>,
) {
	// collect the misbehaviors to avoid double mutable self borrow issues
	let misbehaviors: Vec<_> = table.drain_misbehaviors().collect();
	for (validator_id, report) in misbehaviors {
		// The provisioner waits on candidate-backing, which means
		// that we need to send unbounded messages to avoid cycles.
		//
		// Misbehaviors are bounded by the number of validators and
		// the block production protocol.
		ctx.send_unbounded_message(ProvisionerMessage::ProvisionableData(
			relay_parent,
			ProvisionableData::MisbehaviorReport(relay_parent, validator_id, report),
		));
>>>>>>> c23032ac
	}
}

<<<<<<< HEAD
	let parent = relay_parent;

	let (validators, groups, session_index, cores) = futures::try_join!(
		request_validators(parent, ctx.sender()).await,
		request_validator_groups(parent, ctx.sender()).await,
		request_session_index_for_child(parent, ctx.sender()).await,
		request_from_runtime(parent, ctx.sender(), |tx| {
			RuntimeApiRequest::AvailabilityCores(tx)
		},)
		.await,
	)
	.map_err(Error::JoinMultiple)?;

	let validators: Vec<_> = try_runtime_api!(validators);
	let (validator_groups, group_rotation_info) = try_runtime_api!(groups);
	let session_index = try_runtime_api!(session_index);
	let cores = try_runtime_api!(cores);

	let signing_context = SigningContext { parent_hash: parent, session_index };
	let validator =
		match Validator::construct(&validators, signing_context.clone(), keystore.clone()).await {
			Ok(v) => Some(v),
			Err(util::Error::NotAValidator) => None,
			Err(e) => {
				gum::warn!(
					target: LOG_TARGET,
					err = ?e,
					"Cannot participate in candidate backing",
				);

				return Ok(None)
			},
		};

	let mut groups = HashMap::new();
	let n_cores = cores.len();
	let mut assignment = None;

	for (idx, core) in cores.into_iter().enumerate() {
		// Ignore prospective assignments on occupied cores for the time being.
		if let CoreState::Scheduled(scheduled) = core {
			let core_index = CoreIndex(idx as _);
			let group_index = group_rotation_info.group_for_core(core_index, n_cores);
			if let Some(g) = validator_groups.get(group_index.0 as usize) {
				if validator.as_ref().map_or(false, |v| g.contains(&v.index())) {
					assignment = Some((scheduled.para_id, scheduled.collator));
				}
				groups.insert(scheduled.para_id, g.clone());
			}
		}
=======
/// Sign, import, and distribute a statement.
#[overseer::contextbounds(CandidateBacking, prefix = self::overseer)]
async fn sign_import_and_distribute_statement<Context>(
	ctx: &mut Context,
	rp_state: &mut PerRelayParentState,
	per_candidate: &mut HashMap<CandidateHash, PerCandidateState>,
	statement: StatementWithPVD,
	keystore: SyncCryptoStorePtr,
	metrics: &Metrics,
) -> Result<Option<SignedFullStatementWithPVD>, Error> {
	if let Some(signed_statement) = sign_statement(&*rp_state, statement, keystore, metrics).await {
		import_statement(ctx, rp_state, per_candidate, &signed_statement).await?;

		let smsg = StatementDistributionMessage::Share(rp_state.parent, signed_statement.clone());
		ctx.send_unbounded_message(smsg);

		Ok(Some(signed_statement))
	} else {
		Ok(None)
>>>>>>> c23032ac
	}
}

<<<<<<< HEAD
	let table_context = TableContext { groups, validators, validator };
	let table_config = TableConfig {
		allow_multiple_seconded: match mode {
			ProspectiveParachainsMode::Enabled => true,
			ProspectiveParachainsMode::Disabled => false,
		},
	};

	// TODO [now]: I've removed the `required_collator` more broadly,
	// because it's not used in practice and was intended for parathreads.
	//
	// We should attempt parathreads another way, I think, so it makes sense
	// to remove.
	let assignment = assignment.map(|(a, _required_collator)| a);

	Ok(Some(PerRelayParentState {
		prospective_parachains_mode: mode,
		parent,
		assignment,
		backed: HashSet::new(),
		table: Table::new(table_config),
		table_context,
		issued_statements: HashSet::new(),
		awaiting_validation: HashSet::new(),
		fallbacks: HashMap::new(),
	}))
}

enum SecondingAllowed {
	No,
	Yes(Vec<(Hash, Vec<usize>)>),
}

/// Checks whether a candidate can be seconded based on its hypothetical
/// depths in the fragment tree and what we've already seconded in all
/// active leaves.
#[overseer::contextbounds(CandidateBacking, prefix = self::overseer)]
async fn seconding_sanity_check<Context>(
	ctx: &mut Context,
	active_leaves: &HashMap<Hash, ActiveLeafState>,
	implicit_view: &ImplicitView,
	candidate_hash: CandidateHash,
	candidate_para: ParaId,
	parent_head_data_hash: Hash,
	head_data_hash: Hash,
	candidate_relay_parent: Hash,
) -> SecondingAllowed {
	// Note that `GetHypotheticalDepths` doesn't account for recursion,
	// i.e. candidates can appear at multiple depths in the tree and in fact
	// at all depths, and we don't know what depths a candidate will ultimately occupy
	// because that's dependent on other candidates we haven't yet received.
	//
	// The only way to effectively rule this out is to have candidate receipts
	// directly commit to the parachain block number or some other incrementing
	// counter. That requires a major primitives format upgrade, so for now
	// we just rule out trivial cycles.
	if parent_head_data_hash == head_data_hash {
		return SecondingAllowed::No
	}

	let mut membership = Vec::new();
	let mut responses = FuturesOrdered::<BoxFuture<'_, Result<_, oneshot::Canceled>>>::new();

	for (head, leaf_state) in active_leaves {
		if leaf_state.prospective_parachains_mode.is_enabled() {
			// Check that the candidate relay parent is allowed for para, skip the
			// leaf otherwise.
			let allowed_parents_for_para =
				implicit_view.known_allowed_relay_parents_under(head, Some(candidate_para));
			if !allowed_parents_for_para.unwrap_or_default().contains(&candidate_relay_parent) {
				continue
			}

			let (tx, rx) = oneshot::channel();
			ctx.send_message(ProspectiveParachainsMessage::GetHypotheticalDepth(
				HypotheticalDepthRequest {
					candidate_hash,
					candidate_para,
					parent_head_data_hash,
					candidate_relay_parent,
					fragment_tree_relay_parent: *head,
				},
				tx,
			))
			.await;
			responses.push_back(rx.map_ok(move |depths| (depths, head, leaf_state)).boxed());
		} else {
			if head == &candidate_relay_parent {
				if leaf_state
					.seconded_at_depth
					.get(&candidate_para)
					.map_or(false, |occupied| occupied.contains_key(&0))
				{
					// The leaf is already occupied.
					return SecondingAllowed::No
				}
				responses.push_back(futures::future::ok((vec![0], head, leaf_state)).boxed());
			}
		}
	}

	if responses.is_empty() {
		return SecondingAllowed::No
	}

	while let Some(response) = responses.next().await {
		match response {
			Err(oneshot::Canceled) => {
				gum::warn!(
					target: LOG_TARGET,
					"Failed to reach prospective parachains subsystem for hypothetical depths",
				);

				return SecondingAllowed::No
			},
			Ok((depths, head, leaf_state)) => {
				for depth in &depths {
					if leaf_state
						.seconded_at_depth
						.get(&candidate_para)
						.map_or(false, |occupied| occupied.contains_key(&depth))
					{
						gum::debug!(
							target: LOG_TARGET,
							?candidate_hash,
							depth,
							leaf_hash = ?head,
							"Refusing to second candidate at depth - already occupied."
						);

						return SecondingAllowed::No
					}
				}

				membership.push((*head, depths));
			},
=======
#[overseer::contextbounds(CandidateBacking, prefix = self::overseer)]
async fn background_validate_and_make_available<Context>(
	ctx: &mut Context,
	rp_state: &mut PerRelayParentState,
	params: BackgroundValidationParams<
		impl overseer::CandidateBackingSenderTrait,
		impl Fn(BackgroundValidationResult) -> ValidatedCandidateCommand + Send + 'static + Sync,
	>,
) -> Result<(), Error> {
	let candidate_hash = params.candidate.hash();
	if rp_state.awaiting_validation.insert(candidate_hash) {
		// spawn background task.
		let bg = async move {
			if let Err(e) = validate_and_make_available(params).await {
				if let Error::BackgroundValidationMpsc(error) = e {
					gum::debug!(
						target: LOG_TARGET,
						?error,
						"Mpsc background validation mpsc died during validation- leaf no longer active?"
					);
				} else {
					gum::error!(
						target: LOG_TARGET,
						"Failed to validate and make available: {:?}",
						e
					);
				}
			}
		};

		ctx.spawn("backing-validation", bg.boxed())
			.map_err(|_| Error::FailedToSpawnBackgroundTask)?;
	}

	Ok(())
}

/// Kick off validation work and distribute the result as a signed statement.
#[overseer::contextbounds(CandidateBacking, prefix = self::overseer)]
async fn kick_off_validation_work<Context>(
	ctx: &mut Context,
	rp_state: &mut PerRelayParentState,
	persisted_validation_data: PersistedValidationData,
	background_validation_tx: &mpsc::Sender<(Hash, ValidatedCandidateCommand)>,
	attesting: AttestingData,
) -> Result<(), Error> {
	let candidate_hash = attesting.candidate.hash();
	if rp_state.issued_statements.contains(&candidate_hash) {
		return Ok(())
	}

	gum::debug!(
		target: LOG_TARGET,
		candidate_hash = ?candidate_hash,
		candidate_receipt = ?attesting.candidate,
		"Kicking off validation",
	);

	let bg_sender = ctx.sender().clone();
	let pov = PoVData::FetchFromValidator {
		from_validator: attesting.from_validator,
		candidate_hash,
		pov_hash: attesting.pov_hash,
	};

	background_validate_and_make_available(
		ctx,
		rp_state,
		BackgroundValidationParams {
			sender: bg_sender,
			tx_command: background_validation_tx.clone(),
			candidate: attesting.candidate,
			relay_parent: rp_state.parent,
			persisted_validation_data,
			pov,
			n_validators: rp_state.table_context.validators.len(),
			make_command: ValidatedCandidateCommand::Attest,
		},
	)
	.await
}

/// Import the statement and kick off validation work if it is a part of our assignment.
#[overseer::contextbounds(CandidateBacking, prefix = self::overseer)]
async fn maybe_validate_and_import<Context>(
	ctx: &mut Context,
	state: &mut State,
	relay_parent: Hash,
	statement: SignedFullStatementWithPVD,
) -> Result<(), Error> {
	let rp_state = match state.per_relay_parent.get_mut(&relay_parent) {
		Some(r) => r,
		None => {
			gum::trace!(
				target: LOG_TARGET,
				?relay_parent,
				"Received statement for unknown relay-parent"
			);

			return Ok(())
		},
	};

	let res = import_statement(ctx, rp_state, &mut state.per_candidate, &statement).await;

	// if we get an Error::RejectedByProspectiveParachains,
	// we will do nothing.
	if let Err(Error::RejectedByProspectiveParachains) = res {
		gum::debug!(
			target: LOG_TARGET,
			?relay_parent,
			"Statement rejected by prospective parachains."
		);

		return Ok(())
	}

	if let Some(summary) = res? {
		// import_statement already takes care of communicating with the
		// prospective parachains subsystem. At this point, the candidate
		// has already been accepted into the fragment trees.

		let candidate_hash = summary.candidate;

		if Some(summary.group_id) != rp_state.assignment {
			return Ok(())
		}
		let attesting = match statement.payload() {
			StatementWithPVD::Seconded(receipt, _) => {
				let attesting = AttestingData {
					candidate: rp_state
						.table
						.get_candidate(&candidate_hash)
						.ok_or(Error::CandidateNotFound)?
						.to_plain(),
					pov_hash: receipt.descriptor.pov_hash,
					from_validator: statement.validator_index(),
					backing: Vec::new(),
				};
				rp_state.fallbacks.insert(summary.candidate, attesting.clone());
				attesting
			},
			StatementWithPVD::Valid(candidate_hash) => {
				if let Some(attesting) = rp_state.fallbacks.get_mut(candidate_hash) {
					let our_index = rp_state.table_context.validator.as_ref().map(|v| v.index());
					if our_index == Some(statement.validator_index()) {
						return Ok(())
					}

					if rp_state.awaiting_validation.contains(candidate_hash) {
						// Job already running:
						attesting.backing.push(statement.validator_index());
						return Ok(())
					} else {
						// No job, so start another with current validator:
						attesting.from_validator = statement.validator_index();
						attesting.clone()
					}
				} else {
					return Ok(())
				}
			},
		};

		// After `import_statement` succeeds, the candidate entry is guaranteed
		// to exist.
		if let Some(pvd) = state
			.per_candidate
			.get(&candidate_hash)
			.map(|pc| pc.persisted_validation_data.clone())
		{
			kick_off_validation_work(
				ctx,
				rp_state,
				pvd,
				&state.background_validation_tx,
				attesting,
			)
			.await?;
>>>>>>> c23032ac
		}
	}
	Ok(())
}

<<<<<<< HEAD
	// At this point we've checked the depths of the candidate against all active
	// leaves.
	SecondingAllowed::Yes(membership)
}

#[overseer::contextbounds(CandidateBacking, prefix = self::overseer)]
async fn handle_validated_candidate_command<Context>(
	ctx: &mut Context,
	state: &mut State,
	relay_parent: Hash,
	command: ValidatedCandidateCommand,
	metrics: &Metrics,
) -> Result<(), Error> {
	match state.per_relay_parent.get_mut(&relay_parent) {
		Some(rp_state) => {
			let candidate_hash = command.candidate_hash();
			rp_state.awaiting_validation.remove(&candidate_hash);

			match command {
				ValidatedCandidateCommand::Second(res) => match res {
					Ok(outputs) => {
						let BackgroundValidationOutputs {
							candidate,
							commitments,
							persisted_validation_data,
						} = outputs;

						if rp_state.issued_statements.contains(&candidate_hash) {
							return Ok(())
						}

						// sanity check that we're allowed to second the candidate
						// and that it doesn't conflict with other candidates we've
						// seconded.
						let fragment_tree_membership = match seconding_sanity_check(
							ctx,
							&state.per_leaf,
							&state.implicit_view,
							candidate_hash,
							candidate.descriptor().para_id,
							persisted_validation_data.parent_head.hash(),
							commitments.head_data.hash(),
							candidate.descriptor().relay_parent,
						)
						.await
						{
							SecondingAllowed::No => return Ok(()),
							SecondingAllowed::Yes(membership) => membership,
						};

						let statement = StatementWithPVD::Seconded(
							CommittedCandidateReceipt {
								descriptor: candidate.descriptor.clone(),
								commitments,
							},
							persisted_validation_data,
						);

						// If we get an Error::RejectedByProspectiveParachains,
						// then the statement has not been distributed or imported into
						// the table.
						let res = sign_import_and_distribute_statement(
							ctx,
							rp_state,
							&mut state.per_candidate,
							statement,
							state.keystore.clone(),
							metrics,
						)
						.await;

						if let Err(Error::RejectedByProspectiveParachains) = res {
							let candidate_hash = candidate.hash();
							gum::debug!(
								target: LOG_TARGET,
								relay_parent = ?candidate.descriptor().relay_parent,
								?candidate_hash,
								"Attempted to second candidate but was rejected by prospective parachains",
							);

							// Ensure the collator is reported.
							ctx.send_message(CollatorProtocolMessage::Invalid(
								candidate.descriptor().relay_parent,
								candidate,
							))
							.await;

							return Ok(())
						}

						if let Some(stmt) = res? {
							match state.per_candidate.get_mut(&candidate_hash) {
								None => {
									gum::warn!(
										target: LOG_TARGET,
										?candidate_hash,
										"Missing `per_candidate` for seconded candidate.",
									);
								},
								Some(p) => p.seconded_locally = true,
							}

							// update seconded depths in active leaves.
							for (leaf, depths) in fragment_tree_membership {
								let leaf_data = match state.per_leaf.get_mut(&leaf) {
									None => {
										gum::warn!(
											target: LOG_TARGET,
											leaf_hash = ?leaf,
											"Missing `per_leaf` for known active leaf."
										);

										continue
									},
									Some(d) => d,
								};

								let seconded_at_depth = leaf_data
									.seconded_at_depth
									.entry(candidate.descriptor().para_id)
									.or_default();

								for depth in depths {
									seconded_at_depth.insert(depth, candidate_hash);
								}
							}

							rp_state.issued_statements.insert(candidate_hash);

							metrics.on_candidate_seconded();
							ctx.send_message(CollatorProtocolMessage::Seconded(
								rp_state.parent,
								StatementWithPVD::drop_pvd_from_signed(stmt),
							))
							.await;
						}
					},
					Err(candidate) => {
						ctx.send_message(CollatorProtocolMessage::Invalid(
							rp_state.parent,
							candidate,
						))
						.await;
					},
				},
				ValidatedCandidateCommand::Attest(res) => {
					// We are done - avoid new validation spawns:
					rp_state.fallbacks.remove(&candidate_hash);
					// sanity check.
					if !rp_state.issued_statements.contains(&candidate_hash) {
						if res.is_ok() {
							let statement = StatementWithPVD::Valid(candidate_hash);

							sign_import_and_distribute_statement(
								ctx,
								rp_state,
								&mut state.per_candidate,
								statement,
								state.keystore.clone(),
								metrics,
							)
							.await?;
						}
						rp_state.issued_statements.insert(candidate_hash);
					}
				},
				ValidatedCandidateCommand::AttestNoPoV(candidate_hash) => {
					if let Some(attesting) = rp_state.fallbacks.get_mut(&candidate_hash) {
						if let Some(index) = attesting.backing.pop() {
							attesting.from_validator = index;
							let attesting = attesting.clone();

							// The candidate state should be available because we've
							// validated it before, the relay-parent is still around,
							// and candidates are pruned on the basis of relay-parents.
							//
							// If it's not, then no point in validating it anyway.
							if let Some(pvd) = state
								.per_candidate
								.get(&candidate_hash)
								.map(|pc| pc.persisted_validation_data.clone())
							{
								kick_off_validation_work(
									ctx,
									rp_state,
									pvd,
									&state.background_validation_tx,
									attesting,
								)
								.await?;
							}
						}
					} else {
						gum::warn!(
							target: LOG_TARGET,
							"AttestNoPoV was triggered without fallback being available."
						);
						debug_assert!(false);
					}
				},
			}
		},
		None => {
			// simple race condition; can be ignored = this relay-parent
			// is no longer relevant.
		},
	}

	Ok(())
}

async fn sign_statement(
	rp_state: &PerRelayParentState,
	statement: StatementWithPVD,
	keystore: SyncCryptoStorePtr,
	metrics: &Metrics,
) -> Option<SignedFullStatementWithPVD> {
	let signed = rp_state
		.table_context
		.validator
		.as_ref()?
		.sign(keystore, statement)
		.await
		.ok()
		.flatten()?;
	metrics.on_statement_signed();
	Some(signed)
}

/// Import a statement into the statement table and return the summary of the import.
///
/// This will fail with `Error::RejectedByProspectiveParachains` if the message type
/// is seconded, the candidate is fresh,
/// and any of the following are true:
/// 1. There is no `PersistedValidationData` attached.
/// 2. Prospective parachains are enabled for the relay parent and the prospective parachains
///    subsystem returned an empty `FragmentTreeMembership`
///    i.e. did not recognize the candidate as being applicable to any of the active leaves.
#[overseer::contextbounds(CandidateBacking, prefix = self::overseer)]
async fn import_statement<Context>(
	ctx: &mut Context,
	rp_state: &mut PerRelayParentState,
	per_candidate: &mut HashMap<CandidateHash, PerCandidateState>,
	statement: &SignedFullStatementWithPVD,
) -> Result<Option<TableSummary>, Error> {
	gum::debug!(
		target: LOG_TARGET,
		statement = ?statement.payload().to_compact(),
		validator_index = statement.validator_index().0,
		"Importing statement",
	);

	let candidate_hash = statement.payload().candidate_hash();

	// If this is a new candidate (statement is 'seconded' and candidate is unknown),
	// we need to create an entry in the `PerCandidateState` map.
	//
	// If the relay parent supports prospective parachains, we also need
	// to inform the prospective parachains subsystem of the seconded candidate
	// If `ProspectiveParachainsMessage::Second` fails, then we return
	// Error::RejectedByProspectiveParachains.
	//
	// Persisted Validation Data should be available - it may already be available
	// if this is a candidate we are seconding.
	//
	// We should also not accept any candidates which have no valid depths under any of
	// our active leaves.
	if let StatementWithPVD::Seconded(candidate, pvd) = statement.payload() {
		if !per_candidate.contains_key(&candidate_hash) {
			if rp_state.prospective_parachains_mode.is_enabled() {
				let (tx, rx) = oneshot::channel();
				ctx.send_message(ProspectiveParachainsMessage::CandidateSeconded(
					candidate.descriptor().para_id,
					candidate.clone(),
					pvd.clone(),
					tx,
				))
				.await;

				match rx.await {
					Err(oneshot::Canceled) => {
						gum::warn!(
							target: LOG_TARGET,
							"Could not reach the Prospective Parachains subsystem."
						);

						return Err(Error::RejectedByProspectiveParachains)
					},
					Ok(membership) =>
						if membership.is_empty() {
							return Err(Error::RejectedByProspectiveParachains)
						},
				}
			}

			// Only save the candidate if it was approved by prospective parachains.
			per_candidate.insert(
				candidate_hash,
				PerCandidateState {
					persisted_validation_data: pvd.clone(),
					// This is set after importing when seconding locally.
					seconded_locally: false,
					para_id: candidate.descriptor().para_id,
					relay_parent: candidate.descriptor().relay_parent,
				},
			);
		}
	}

	let stmt = primitive_statement_to_table(statement);

	let summary = rp_state.table.import_statement(&rp_state.table_context, stmt);

	if let Some(attested) = summary
		.as_ref()
		.and_then(|s| rp_state.table.attested_candidate(&s.candidate, &rp_state.table_context))
	{
		// `HashSet::insert` returns true if the thing wasn't in there already.
		if rp_state.backed.insert(candidate_hash) {
			if let Some(backed) = table_attested_to_backed(attested, &rp_state.table_context) {
				let para_id = backed.candidate.descriptor.para_id;
				gum::debug!(
					target: LOG_TARGET,
					candidate_hash = ?candidate_hash,
					relay_parent = ?rp_state.parent,
					%para_id,
					"Candidate backed",
				);

				// Inform the prospective parachains subsystem
				// that the candidate is now backed.
				if rp_state.prospective_parachains_mode.is_enabled() {
					ctx.send_message(ProspectiveParachainsMessage::CandidateBacked(
						para_id,
						candidate_hash,
					))
					.await;
				}

				// The provisioner waits on candidate-backing, which means
				// that we need to send unbounded messages to avoid cycles.
				//
				// Backed candidates are bounded by the number of validators,
				// parachains, and the block production rate of the relay chain.
				let message = ProvisionerMessage::ProvisionableData(
					rp_state.parent,
					ProvisionableData::BackedCandidate(backed.receipt()),
				);
				ctx.send_unbounded_message(message);
			}
		}
	}

	issue_new_misbehaviors(ctx, rp_state.parent, &mut rp_state.table);

	Ok(summary)
}

/// Check if there have happened any new misbehaviors and issue necessary messages.
#[overseer::contextbounds(CandidateBacking, prefix = self::overseer)]
fn issue_new_misbehaviors<Context>(
	ctx: &mut Context,
	relay_parent: Hash,
	table: &mut Table<TableContext>,
) {
	// collect the misbehaviors to avoid double mutable self borrow issues
	let misbehaviors: Vec<_> = table.drain_misbehaviors().collect();
	for (validator_id, report) in misbehaviors {
		// The provisioner waits on candidate-backing, which means
		// that we need to send unbounded messages to avoid cycles.
		//
		// Misbehaviors are bounded by the number of validators and
		// the block production protocol.
		ctx.send_unbounded_message(ProvisionerMessage::ProvisionableData(
			relay_parent,
			ProvisionableData::MisbehaviorReport(relay_parent, validator_id, report),
		));
=======
/// Kick off background validation with intent to second.
#[overseer::contextbounds(CandidateBacking, prefix = self::overseer)]
async fn validate_and_second<Context>(
	ctx: &mut Context,
	rp_state: &mut PerRelayParentState,
	persisted_validation_data: PersistedValidationData,
	candidate: &CandidateReceipt,
	pov: Arc<PoV>,
	background_validation_tx: &mpsc::Sender<(Hash, ValidatedCandidateCommand)>,
) -> Result<(), Error> {
	let candidate_hash = candidate.hash();

	gum::debug!(
		target: LOG_TARGET,
		candidate_hash = ?candidate_hash,
		candidate_receipt = ?candidate,
		"Validate and second candidate",
	);

	let bg_sender = ctx.sender().clone();
	background_validate_and_make_available(
		ctx,
		rp_state,
		BackgroundValidationParams {
			sender: bg_sender,
			tx_command: background_validation_tx.clone(),
			candidate: candidate.clone(),
			relay_parent: rp_state.parent,
			persisted_validation_data,
			pov: PoVData::Ready(pov),
			n_validators: rp_state.table_context.validators.len(),
			make_command: ValidatedCandidateCommand::Second,
		},
	)
	.await?;

	Ok(())
}

#[overseer::contextbounds(CandidateBacking, prefix = self::overseer)]
async fn handle_second_message<Context>(
	ctx: &mut Context,
	state: &mut State,
	candidate: CandidateReceipt,
	persisted_validation_data: PersistedValidationData,
	pov: PoV,
	metrics: &Metrics,
) -> Result<(), Error> {
	let _timer = metrics.time_process_second();

	let candidate_hash = candidate.hash();
	let relay_parent = candidate.descriptor().relay_parent;

	if candidate.descriptor().persisted_validation_data_hash != persisted_validation_data.hash() {
		gum::warn!(
			target: LOG_TARGET,
			?candidate_hash,
			"Candidate backing was asked to second candidate with wrong PVD",
		);

		return Ok(())
	}

	let rp_state = match state.per_relay_parent.get_mut(&relay_parent) {
		None => {
			gum::trace!(
				target: LOG_TARGET,
				?relay_parent,
				?candidate_hash,
				"We were asked to second a candidate outside of our view."
			);

			return Ok(())
		},
		Some(r) => r,
	};

	// Sanity check that candidate is from our assignment.
	if Some(candidate.descriptor().para_id) != rp_state.assignment {
		gum::debug!(
			target: LOG_TARGET,
			our_assignment = ?rp_state.assignment,
			collation = ?candidate.descriptor().para_id,
			"Subsystem asked to second for para outside of our assignment",
		);

		return Ok(())
>>>>>>> c23032ac
	}
}

/// Sign, import, and distribute a statement.
#[overseer::contextbounds(CandidateBacking, prefix = self::overseer)]
async fn sign_import_and_distribute_statement<Context>(
	ctx: &mut Context,
	rp_state: &mut PerRelayParentState,
	per_candidate: &mut HashMap<CandidateHash, PerCandidateState>,
	statement: StatementWithPVD,
	keystore: SyncCryptoStorePtr,
	metrics: &Metrics,
) -> Result<Option<SignedFullStatementWithPVD>, Error> {
	if let Some(signed_statement) = sign_statement(&*rp_state, statement, keystore, metrics).await {
		import_statement(ctx, rp_state, per_candidate, &signed_statement).await?;

<<<<<<< HEAD
		let smsg = StatementDistributionMessage::Share(rp_state.parent, signed_statement.clone());
		ctx.send_unbounded_message(smsg);

		Ok(Some(signed_statement))
	} else {
		Ok(None)
	}
}

#[overseer::contextbounds(CandidateBacking, prefix = self::overseer)]
async fn background_validate_and_make_available<Context>(
	ctx: &mut Context,
	rp_state: &mut PerRelayParentState,
	params: BackgroundValidationParams<
		impl overseer::CandidateBackingSenderTrait,
		impl Fn(BackgroundValidationResult) -> ValidatedCandidateCommand + Send + 'static + Sync,
	>,
) -> Result<(), Error> {
	let candidate_hash = params.candidate.hash();
	if rp_state.awaiting_validation.insert(candidate_hash) {
		// spawn background task.
		let bg = async move {
			if let Err(e) = validate_and_make_available(params).await {
				if let Error::BackgroundValidationMpsc(error) = e {
					gum::debug!(
						target: LOG_TARGET,
						?error,
						"Mpsc background validation mpsc died during validation- leaf no longer active?"
					);
				} else {
					gum::error!(
						target: LOG_TARGET,
						"Failed to validate and make available: {:?}",
						e
					);
				}
			}
		};

		ctx.spawn("backing-validation", bg.boxed())
			.map_err(|_| Error::FailedToSpawnBackgroundTask)?;
	}

	Ok(())
}

/// Kick off validation work and distribute the result as a signed statement.
#[overseer::contextbounds(CandidateBacking, prefix = self::overseer)]
async fn kick_off_validation_work<Context>(
	ctx: &mut Context,
	rp_state: &mut PerRelayParentState,
	persisted_validation_data: PersistedValidationData,
	background_validation_tx: &mpsc::Sender<(Hash, ValidatedCandidateCommand)>,
	attesting: AttestingData,
) -> Result<(), Error> {
	let candidate_hash = attesting.candidate.hash();
	if rp_state.issued_statements.contains(&candidate_hash) {
		return Ok(())
	}

	gum::debug!(
		target: LOG_TARGET,
		candidate_hash = ?candidate_hash,
		candidate_receipt = ?attesting.candidate,
		"Kicking off validation",
	);

	let bg_sender = ctx.sender().clone();
	let pov = PoVData::FetchFromValidator {
		from_validator: attesting.from_validator,
		candidate_hash,
		pov_hash: attesting.pov_hash,
	};

	background_validate_and_make_available(
		ctx,
		rp_state,
		BackgroundValidationParams {
			sender: bg_sender,
			tx_command: background_validation_tx.clone(),
			candidate: attesting.candidate,
			relay_parent: rp_state.parent,
			persisted_validation_data,
			pov,
			n_validators: rp_state.table_context.validators.len(),
			make_command: ValidatedCandidateCommand::Attest,
		},
	)
	.await
}

/// Import the statement and kick off validation work if it is a part of our assignment.
#[overseer::contextbounds(CandidateBacking, prefix = self::overseer)]
async fn maybe_validate_and_import<Context>(
	ctx: &mut Context,
	state: &mut State,
	relay_parent: Hash,
	statement: SignedFullStatementWithPVD,
) -> Result<(), Error> {
	let rp_state = match state.per_relay_parent.get_mut(&relay_parent) {
		Some(r) => r,
		None => {
			gum::trace!(
				target: LOG_TARGET,
				?relay_parent,
				"Received statement for unknown relay-parent"
			);

			return Ok(())
		},
	};

	let res = import_statement(ctx, rp_state, &mut state.per_candidate, &statement).await;

	// if we get an Error::RejectedByProspectiveParachains,
	// we will do nothing.
	if let Err(Error::RejectedByProspectiveParachains) = res {
		gum::debug!(
			target: LOG_TARGET,
			?relay_parent,
			"Statement rejected by prospective parachains."
		);

		return Ok(())
	}

	if let Some(summary) = res? {
		// import_statement already takes care of communicating with the
		// prospective parachains subsystem. At this point, the candidate
		// has already been accepted into the fragment trees.

		let candidate_hash = summary.candidate;

		if Some(summary.group_id) != rp_state.assignment {
			return Ok(())
		}
		let attesting = match statement.payload() {
			StatementWithPVD::Seconded(receipt, _) => {
				let attesting = AttestingData {
					candidate: rp_state
						.table
						.get_candidate(&candidate_hash)
						.ok_or(Error::CandidateNotFound)?
						.to_plain(),
					pov_hash: receipt.descriptor.pov_hash,
					from_validator: statement.validator_index(),
					backing: Vec::new(),
				};
				rp_state.fallbacks.insert(summary.candidate, attesting.clone());
				attesting
			},
			StatementWithPVD::Valid(candidate_hash) => {
				if let Some(attesting) = rp_state.fallbacks.get_mut(candidate_hash) {
					let our_index = rp_state.table_context.validator.as_ref().map(|v| v.index());
					if our_index == Some(statement.validator_index()) {
						return Ok(())
					}

					if rp_state.awaiting_validation.contains(candidate_hash) {
						// Job already running:
						attesting.backing.push(statement.validator_index());
						return Ok(())
					} else {
						// No job, so start another with current validator:
						attesting.from_validator = statement.validator_index();
						attesting.clone()
					}
				} else {
					return Ok(())
				}
			},
		};

		// After `import_statement` succeeds, the candidate entry is guaranteed
		// to exist.
		if let Some(pvd) = state
			.per_candidate
			.get(&candidate_hash)
			.map(|pc| pc.persisted_validation_data.clone())
		{
			kick_off_validation_work(
				ctx,
				rp_state,
				pvd,
				&state.background_validation_tx,
				attesting,
			)
			.await?;
		}
=======
	// If the message is a `CandidateBackingMessage::Second`, sign and dispatch a
	// Seconded statement only if we have not signed a Valid statement for the requested candidate.
	//
	// The actual logic of issuing the signed statement checks that this isn't
	// conflicting with other seconded candidates. Not doing that check here
	// gives other subsystems the ability to get us to execute arbitrary candidates,
	// but no more.
	if !rp_state.issued_statements.contains(&candidate_hash) {
		let pov = Arc::new(pov);

		validate_and_second(
			ctx,
			rp_state,
			persisted_validation_data,
			&candidate,
			pov,
			&state.background_validation_tx,
		)
		.await?;
>>>>>>> c23032ac
	}
	Ok(())
}

<<<<<<< HEAD
/// Kick off background validation with intent to second.
#[overseer::contextbounds(CandidateBacking, prefix = self::overseer)]
async fn validate_and_second<Context>(
	ctx: &mut Context,
	rp_state: &mut PerRelayParentState,
	persisted_validation_data: PersistedValidationData,
	candidate: &CandidateReceipt,
	pov: Arc<PoV>,
	background_validation_tx: &mpsc::Sender<(Hash, ValidatedCandidateCommand)>,
) -> Result<(), Error> {
	let candidate_hash = candidate.hash();

	gum::debug!(
		target: LOG_TARGET,
		candidate_hash = ?candidate_hash,
		candidate_receipt = ?candidate,
		"Validate and second candidate",
	);

	let bg_sender = ctx.sender().clone();
	background_validate_and_make_available(
		ctx,
		rp_state,
		BackgroundValidationParams {
			sender: bg_sender,
			tx_command: background_validation_tx.clone(),
			candidate: candidate.clone(),
			relay_parent: rp_state.parent,
			persisted_validation_data,
			pov: PoVData::Ready(pov),
			n_validators: rp_state.table_context.validators.len(),
			make_command: ValidatedCandidateCommand::Second,
		},
	)
	.await?;

=======
>>>>>>> c23032ac
	Ok(())
}

#[overseer::contextbounds(CandidateBacking, prefix = self::overseer)]
<<<<<<< HEAD
async fn handle_second_message<Context>(
	ctx: &mut Context,
	state: &mut State,
	candidate: CandidateReceipt,
	persisted_validation_data: PersistedValidationData,
	pov: PoV,
	metrics: &Metrics,
) -> Result<(), Error> {
	let _timer = metrics.time_process_second();

	let candidate_hash = candidate.hash();
	let relay_parent = candidate.descriptor().relay_parent;

	if candidate.descriptor().persisted_validation_data_hash != persisted_validation_data.hash() {
		gum::warn!(
			target: LOG_TARGET,
			?candidate_hash,
			"Candidate backing was asked to second candidate with wrong PVD",
		);

		return Ok(())
=======
async fn handle_statement_message<Context>(
	ctx: &mut Context,
	state: &mut State,
	relay_parent: Hash,
	statement: SignedFullStatementWithPVD,
	metrics: &Metrics,
) -> Result<(), Error> {
	let _timer = metrics.time_process_statement();

	match maybe_validate_and_import(ctx, state, relay_parent, statement).await {
		Err(Error::ValidationFailed(_)) => Ok(()),
		Err(e) => Err(e),
		Ok(()) => Ok(()),
>>>>>>> c23032ac
	}
}

<<<<<<< HEAD
	let rp_state = match state.per_relay_parent.get_mut(&relay_parent) {
		None => {
			gum::trace!(
				target: LOG_TARGET,
				?relay_parent,
				?candidate_hash,
				"We were asked to second a candidate outside of our view."
			);

			return Ok(())
		},
		Some(r) => r,
	};

	// Sanity check that candidate is from our assignment.
	if Some(candidate.descriptor().para_id) != rp_state.assignment {
		gum::debug!(
			target: LOG_TARGET,
			our_assignment = ?rp_state.assignment,
			collation = ?candidate.descriptor().para_id,
			"Subsystem asked to second for para outside of our assignment",
		);

		return Ok(())
	}

	// If the message is a `CandidateBackingMessage::Second`, sign and dispatch a
	// Seconded statement only if we have not signed a Valid statement for the requested candidate.
	//
	// The actual logic of issuing the signed statement checks that this isn't
	// conflicting with other seconded candidates. Not doing that check here
	// gives other subsystems the ability to get us to execute arbitrary candidates,
	// but no more.
	if !rp_state.issued_statements.contains(&candidate_hash) {
		let pov = Arc::new(pov);

		validate_and_second(
			ctx,
			rp_state,
			persisted_validation_data,
			&candidate,
			pov,
			&state.background_validation_tx,
		)
		.await?;
	}

	Ok(())
}

#[overseer::contextbounds(CandidateBacking, prefix = self::overseer)]
async fn handle_statement_message<Context>(
	ctx: &mut Context,
	state: &mut State,
	relay_parent: Hash,
	statement: SignedFullStatementWithPVD,
	metrics: &Metrics,
) -> Result<(), Error> {
	let _timer = metrics.time_process_statement();

	match maybe_validate_and_import(ctx, state, relay_parent, statement).await {
		Err(Error::ValidationFailed(_)) => Ok(()),
		Err(e) => Err(e),
		Ok(()) => Ok(()),
	}
}

fn handle_get_backed_candidates_message(
	rp_state: &PerRelayParentState,
	requested_candidates: Vec<CandidateHash>,
	tx: oneshot::Sender<Vec<BackedCandidate>>,
	metrics: &Metrics,
) -> Result<(), Error> {
	let _timer = metrics.time_get_backed_candidates();

	let backed = requested_candidates
		.into_iter()
		.filter_map(|hash| {
			rp_state
				.table
				.attested_candidate(&hash, &rp_state.table_context)
				.and_then(|attested| table_attested_to_backed(attested, &rp_state.table_context))
		})
		.collect();

=======
fn handle_get_backed_candidates_message(
	rp_state: &PerRelayParentState,
	requested_candidates: Vec<CandidateHash>,
	tx: oneshot::Sender<Vec<BackedCandidate>>,
	metrics: &Metrics,
) -> Result<(), Error> {
	let _timer = metrics.time_get_backed_candidates();

	let backed = requested_candidates
		.into_iter()
		.filter_map(|hash| {
			rp_state
				.table
				.attested_candidate(&hash, &rp_state.table_context)
				.and_then(|attested| table_attested_to_backed(attested, &rp_state.table_context))
		})
		.collect();

>>>>>>> c23032ac
	tx.send(backed).map_err(|data| Error::Send(data))?;
	Ok(())
}<|MERGE_RESOLUTION|>--- conflicted
+++ resolved
@@ -651,11 +651,7 @@
 
 	let pov = match pov {
 		PoVData::Ready(pov) => pov,
-<<<<<<< HEAD
 		PoVData::FetchFromValidator { from_validator, candidate_hash, pov_hash } => {
-=======
-		PoVData::FetchFromValidator { from_validator, candidate_hash, pov_hash } =>
->>>>>>> c23032ac
 			match request_pov(
 				&mut sender,
 				relay_parent,
@@ -678,12 +674,8 @@
 				},
 				Err(err) => return Err(err),
 				Ok(pov) => pov,
-<<<<<<< HEAD
 			}
 		}
-=======
-			},
->>>>>>> c23032ac
 	};
 
 	let v = {
@@ -772,15 +764,12 @@
 		CandidateBackingMessage::GetBackedCandidates(relay_parent, requested_candidates, tx) =>
 			if let Some(rp_state) = state.per_relay_parent.get(&relay_parent) {
 				handle_get_backed_candidates_message(rp_state, requested_candidates, tx, metrics)?;
-<<<<<<< HEAD
-=======
 			} else {
 				gum::debug!(
 					target: LOG_TARGET,
 					?relay_parent,
 					"Received `GetBackedCandidates` for an unknown relay parent."
 				);
->>>>>>> c23032ac
 			},
 	}
 
@@ -794,209 +783,6 @@
 ) -> Result<ProspectiveParachainsMode, Error> {
 	// TODO: call a Runtime API once staging version is available
 	// https://github.com/paritytech/substrate/discussions/11338
-<<<<<<< HEAD
-
-	let (tx, rx) = oneshot::channel();
-	ctx.send_message(RuntimeApiMessage::Request(leaf_hash, RuntimeApiRequest::Version(tx)))
-		.await;
-
-	let version = rx
-		.await
-		.map_err(Error::RuntimeApiUnavailable)?
-		.map_err(Error::FetchRuntimeApiVersion)?;
-
-	if version == 3 {
-		Ok(ProspectiveParachainsMode::Enabled)
-	} else {
-		if version != 2 {
-			gum::warn!(
-				target: LOG_TARGET,
-				"Runtime API version is {}, expected 2 or 3. Prospective parachains are disabled",
-				version
-			);
-		}
-		Ok(ProspectiveParachainsMode::Disabled)
-	}
-}
-
-#[overseer::contextbounds(CandidateBacking, prefix = self::overseer)]
-async fn handle_active_leaves_update<Context>(
-	ctx: &mut Context,
-	update: ActiveLeavesUpdate,
-	state: &mut State,
-) -> Result<(), Error> {
-	enum LeafHasProspectiveParachains {
-		Enabled(Result<Vec<ParaId>, ImplicitViewFetchError>),
-		Disabled,
-	}
-
-	// Activate in implicit view before deactivate, per the docs
-	// on ImplicitView, this is more efficient.
-	let res = if let Some(leaf) = update.activated {
-		// Only activate in implicit view if prospective
-		// parachains are enabled.
-		let mode = prospective_parachains_mode(ctx, leaf.hash).await?;
-
-		let leaf_hash = leaf.hash;
-		Some((
-			leaf,
-			match mode {
-				ProspectiveParachainsMode::Disabled => LeafHasProspectiveParachains::Disabled,
-				ProspectiveParachainsMode::Enabled => LeafHasProspectiveParachains::Enabled(
-					state.implicit_view.activate_leaf(ctx.sender(), leaf_hash).await,
-				),
-			},
-		))
-	} else {
-		None
-	};
-
-	for deactivated in update.deactivated {
-		state.per_leaf.remove(&deactivated);
-		state.implicit_view.deactivate_leaf(deactivated);
-	}
-
-	// clean up `per_relay_parent` according to ancestry
-	// of leaves. we do this so we can clean up candidates right after
-	// as a result.
-	//
-	// when prospective parachains are disabled, the implicit view is empty,
-	// which means we'll clean up everything. This is correct.
-	{
-		let remaining: HashSet<_> = state.implicit_view.all_allowed_relay_parents().collect();
-		state.per_relay_parent.retain(|r, _| remaining.contains(&r));
-	}
-
-	// clean up `per_candidate` according to which relay-parents
-	// are known.
-	//
-	// when prospective parachains are disabled, we clean up all candidates
-	// because we've cleaned up all relay parents. this is correct.
-	state
-		.per_candidate
-		.retain(|_, pc| state.per_relay_parent.contains_key(&pc.relay_parent));
-
-	// Get relay parents which might be fresh but might be known already
-	// that are explicit or implicit from the new active leaf.
-	let fresh_relay_parents = match res {
-		None => return Ok(()),
-		Some((leaf, LeafHasProspectiveParachains::Disabled)) => {
-			// defensive in this case - for enabled, this manifests as an error.
-			if state.per_leaf.contains_key(&leaf.hash) {
-				return Ok(())
-			}
-
-			state.per_leaf.insert(
-				leaf.hash,
-				ActiveLeafState {
-					prospective_parachains_mode: ProspectiveParachainsMode::Disabled,
-					// This is empty because the only allowed relay-parent and depth
-					// when prospective parachains are disabled is the leaf hash and 0,
-					// respectively. We've just learned about the leaf hash, so we cannot
-					// have any candidates seconded with it as a relay-parent yet.
-					seconded_at_depth: HashMap::new(),
-				},
-			);
-
-			vec![leaf.hash]
-		},
-		Some((leaf, LeafHasProspectiveParachains::Enabled(Ok(_)))) => {
-			let fresh_relay_parents =
-				state.implicit_view.known_allowed_relay_parents_under(&leaf.hash, None);
-
-			// At this point, all candidates outside of the implicit view
-			// have been cleaned up. For all which remain, which we've seconded,
-			// we ask the prospective parachains subsystem where they land in the fragment
-			// tree for the given active leaf. This comprises our `seconded_at_depth`.
-
-			let remaining_seconded = state
-				.per_candidate
-				.iter()
-				.filter(|(_, cd)| cd.seconded_locally)
-				.map(|(c_hash, cd)| (*c_hash, cd.para_id));
-
-			// one-to-one correspondence to remaining_seconded
-			let mut membership_answers = FuturesOrdered::new();
-
-			for (candidate_hash, para_id) in remaining_seconded {
-				let (tx, rx) = oneshot::channel();
-				membership_answers
-					.push_back(rx.map_ok(move |membership| (para_id, candidate_hash, membership)));
-
-				ctx.send_message(ProspectiveParachainsMessage::GetTreeMembership(
-					para_id,
-					candidate_hash,
-					tx,
-				))
-				.await;
-			}
-
-			let mut seconded_at_depth = HashMap::new();
-			for response in membership_answers.next().await {
-				match response {
-					Err(oneshot::Canceled) => {
-						gum::warn!(
-							target: LOG_TARGET,
-							"Prospective parachains subsystem unreachable for membership request",
-						);
-
-						continue
-					},
-					Ok((para_id, candidate_hash, membership)) => {
-						// This request gives membership in all fragment trees. We have some
-						// wasted data here, and it can be optimized if it proves
-						// relevant to performance.
-						if let Some((_, depths)) =
-							membership.into_iter().find(|(leaf_hash, _)| leaf_hash == &leaf.hash)
-						{
-							let para_entry: &mut BTreeMap<usize, CandidateHash> =
-								seconded_at_depth.entry(para_id).or_default();
-							for depth in depths {
-								para_entry.insert(depth, candidate_hash);
-							}
-						}
-					},
-				}
-			}
-
-			state.per_leaf.insert(
-				leaf.hash,
-				ActiveLeafState {
-					prospective_parachains_mode: ProspectiveParachainsMode::Enabled,
-					seconded_at_depth,
-				},
-			);
-
-			match fresh_relay_parents {
-				Some(f) => f.to_vec(),
-				None => {
-					gum::warn!(
-						target: LOG_TARGET,
-						leaf_hash = ?leaf.hash,
-						"Implicit view gave no relay-parents"
-					);
-
-					vec![leaf.hash]
-				},
-			}
-		},
-		Some((leaf, LeafHasProspectiveParachains::Enabled(Err(e)))) => {
-			gum::debug!(
-				target: LOG_TARGET,
-				leaf_hash = ?leaf.hash,
-				err = ?e,
-				"Failed to load implicit view for leaf."
-			);
-
-			return Ok(())
-		},
-	};
-
-	// add entries in `per_relay_parent`. for all new relay-parents.
-	for maybe_new in fresh_relay_parents {
-		if state.per_relay_parent.contains_key(&maybe_new) {
-			continue
-=======
 
 	let (tx, rx) = oneshot::channel();
 	ctx.send_message(RuntimeApiMessage::Request(leaf_hash, RuntimeApiRequest::Version(tx)))
@@ -1749,7 +1535,6 @@
 					relay_parent: candidate.descriptor().relay_parent,
 				},
 			);
->>>>>>> c23032ac
 		}
 	}
 
@@ -1773,58 +1558,6 @@
 					"Candidate backed",
 				);
 
-<<<<<<< HEAD
-		let mode = match state.per_leaf.get(&maybe_new) {
-			None => {
-				// If the relay-parent isn't a leaf itself,
-				// then it is guaranteed by the prospective parachains
-				// subsystem that it is an ancestor of a leaf which
-				// has prospective parachains enabled and that the
-				// block itself did.
-				ProspectiveParachainsMode::Enabled
-			},
-			Some(l) => l.prospective_parachains_mode,
-		};
-
-		// construct a `PerRelayParent` from the runtime API
-		// and insert it.
-		let per = construct_per_relay_parent_state(ctx, maybe_new, &state.keystore, mode).await?;
-
-		if let Some(per) = per {
-			state.per_relay_parent.insert(maybe_new, per);
-		}
-	}
-
-	Ok(())
-}
-
-/// Load the data necessary to do backing work on top of a relay-parent.
-#[overseer::contextbounds(CandidateBacking, prefix = self::overseer)]
-async fn construct_per_relay_parent_state<Context>(
-	ctx: &mut Context,
-	relay_parent: Hash,
-	keystore: &SyncCryptoStorePtr,
-	mode: ProspectiveParachainsMode,
-) -> Result<Option<PerRelayParentState>, Error> {
-	macro_rules! try_runtime_api {
-		($x: expr) => {
-			match $x {
-				Ok(x) => x,
-				Err(e) => {
-					gum::warn!(
-						target: LOG_TARGET,
-						err = ?e,
-						"Failed to fetch runtime API data for job",
-					);
-
-					// We can't do candidate validation work if we don't have the
-					// requisite runtime API data. But these errors should not take
-					// down the node.
-					return Ok(None);
-				}
-			}
-		}
-=======
 				// Inform the prospective parachains subsystem
 				// that the candidate is now backed.
 				if rp_state.prospective_parachains_mode.is_enabled() {
@@ -1873,62 +1606,9 @@
 			relay_parent,
 			ProvisionableData::MisbehaviorReport(relay_parent, validator_id, report),
 		));
->>>>>>> c23032ac
-	}
-}
-
-<<<<<<< HEAD
-	let parent = relay_parent;
-
-	let (validators, groups, session_index, cores) = futures::try_join!(
-		request_validators(parent, ctx.sender()).await,
-		request_validator_groups(parent, ctx.sender()).await,
-		request_session_index_for_child(parent, ctx.sender()).await,
-		request_from_runtime(parent, ctx.sender(), |tx| {
-			RuntimeApiRequest::AvailabilityCores(tx)
-		},)
-		.await,
-	)
-	.map_err(Error::JoinMultiple)?;
-
-	let validators: Vec<_> = try_runtime_api!(validators);
-	let (validator_groups, group_rotation_info) = try_runtime_api!(groups);
-	let session_index = try_runtime_api!(session_index);
-	let cores = try_runtime_api!(cores);
-
-	let signing_context = SigningContext { parent_hash: parent, session_index };
-	let validator =
-		match Validator::construct(&validators, signing_context.clone(), keystore.clone()).await {
-			Ok(v) => Some(v),
-			Err(util::Error::NotAValidator) => None,
-			Err(e) => {
-				gum::warn!(
-					target: LOG_TARGET,
-					err = ?e,
-					"Cannot participate in candidate backing",
-				);
-
-				return Ok(None)
-			},
-		};
-
-	let mut groups = HashMap::new();
-	let n_cores = cores.len();
-	let mut assignment = None;
-
-	for (idx, core) in cores.into_iter().enumerate() {
-		// Ignore prospective assignments on occupied cores for the time being.
-		if let CoreState::Scheduled(scheduled) = core {
-			let core_index = CoreIndex(idx as _);
-			let group_index = group_rotation_info.group_for_core(core_index, n_cores);
-			if let Some(g) = validator_groups.get(group_index.0 as usize) {
-				if validator.as_ref().map_or(false, |v| g.contains(&v.index())) {
-					assignment = Some((scheduled.para_id, scheduled.collator));
-				}
-				groups.insert(scheduled.para_id, g.clone());
-			}
-		}
-=======
+	}
+}
+
 /// Sign, import, and distribute a statement.
 #[overseer::contextbounds(CandidateBacking, prefix = self::overseer)]
 async fn sign_import_and_distribute_statement<Context>(
@@ -1948,148 +1628,9 @@
 		Ok(Some(signed_statement))
 	} else {
 		Ok(None)
->>>>>>> c23032ac
-	}
-}
-
-<<<<<<< HEAD
-	let table_context = TableContext { groups, validators, validator };
-	let table_config = TableConfig {
-		allow_multiple_seconded: match mode {
-			ProspectiveParachainsMode::Enabled => true,
-			ProspectiveParachainsMode::Disabled => false,
-		},
-	};
-
-	// TODO [now]: I've removed the `required_collator` more broadly,
-	// because it's not used in practice and was intended for parathreads.
-	//
-	// We should attempt parathreads another way, I think, so it makes sense
-	// to remove.
-	let assignment = assignment.map(|(a, _required_collator)| a);
-
-	Ok(Some(PerRelayParentState {
-		prospective_parachains_mode: mode,
-		parent,
-		assignment,
-		backed: HashSet::new(),
-		table: Table::new(table_config),
-		table_context,
-		issued_statements: HashSet::new(),
-		awaiting_validation: HashSet::new(),
-		fallbacks: HashMap::new(),
-	}))
-}
-
-enum SecondingAllowed {
-	No,
-	Yes(Vec<(Hash, Vec<usize>)>),
-}
-
-/// Checks whether a candidate can be seconded based on its hypothetical
-/// depths in the fragment tree and what we've already seconded in all
-/// active leaves.
-#[overseer::contextbounds(CandidateBacking, prefix = self::overseer)]
-async fn seconding_sanity_check<Context>(
-	ctx: &mut Context,
-	active_leaves: &HashMap<Hash, ActiveLeafState>,
-	implicit_view: &ImplicitView,
-	candidate_hash: CandidateHash,
-	candidate_para: ParaId,
-	parent_head_data_hash: Hash,
-	head_data_hash: Hash,
-	candidate_relay_parent: Hash,
-) -> SecondingAllowed {
-	// Note that `GetHypotheticalDepths` doesn't account for recursion,
-	// i.e. candidates can appear at multiple depths in the tree and in fact
-	// at all depths, and we don't know what depths a candidate will ultimately occupy
-	// because that's dependent on other candidates we haven't yet received.
-	//
-	// The only way to effectively rule this out is to have candidate receipts
-	// directly commit to the parachain block number or some other incrementing
-	// counter. That requires a major primitives format upgrade, so for now
-	// we just rule out trivial cycles.
-	if parent_head_data_hash == head_data_hash {
-		return SecondingAllowed::No
-	}
-
-	let mut membership = Vec::new();
-	let mut responses = FuturesOrdered::<BoxFuture<'_, Result<_, oneshot::Canceled>>>::new();
-
-	for (head, leaf_state) in active_leaves {
-		if leaf_state.prospective_parachains_mode.is_enabled() {
-			// Check that the candidate relay parent is allowed for para, skip the
-			// leaf otherwise.
-			let allowed_parents_for_para =
-				implicit_view.known_allowed_relay_parents_under(head, Some(candidate_para));
-			if !allowed_parents_for_para.unwrap_or_default().contains(&candidate_relay_parent) {
-				continue
-			}
-
-			let (tx, rx) = oneshot::channel();
-			ctx.send_message(ProspectiveParachainsMessage::GetHypotheticalDepth(
-				HypotheticalDepthRequest {
-					candidate_hash,
-					candidate_para,
-					parent_head_data_hash,
-					candidate_relay_parent,
-					fragment_tree_relay_parent: *head,
-				},
-				tx,
-			))
-			.await;
-			responses.push_back(rx.map_ok(move |depths| (depths, head, leaf_state)).boxed());
-		} else {
-			if head == &candidate_relay_parent {
-				if leaf_state
-					.seconded_at_depth
-					.get(&candidate_para)
-					.map_or(false, |occupied| occupied.contains_key(&0))
-				{
-					// The leaf is already occupied.
-					return SecondingAllowed::No
-				}
-				responses.push_back(futures::future::ok((vec![0], head, leaf_state)).boxed());
-			}
-		}
-	}
-
-	if responses.is_empty() {
-		return SecondingAllowed::No
-	}
-
-	while let Some(response) = responses.next().await {
-		match response {
-			Err(oneshot::Canceled) => {
-				gum::warn!(
-					target: LOG_TARGET,
-					"Failed to reach prospective parachains subsystem for hypothetical depths",
-				);
-
-				return SecondingAllowed::No
-			},
-			Ok((depths, head, leaf_state)) => {
-				for depth in &depths {
-					if leaf_state
-						.seconded_at_depth
-						.get(&candidate_para)
-						.map_or(false, |occupied| occupied.contains_key(&depth))
-					{
-						gum::debug!(
-							target: LOG_TARGET,
-							?candidate_hash,
-							depth,
-							leaf_hash = ?head,
-							"Refusing to second candidate at depth - already occupied."
-						);
-
-						return SecondingAllowed::No
-					}
-				}
-
-				membership.push((*head, depths));
-			},
-=======
+	}
+}
+
 #[overseer::contextbounds(CandidateBacking, prefix = self::overseer)]
 async fn background_validate_and_make_available<Context>(
 	ctx: &mut Context,
@@ -2269,391 +1810,11 @@
 				attesting,
 			)
 			.await?;
->>>>>>> c23032ac
 		}
 	}
 	Ok(())
 }
 
-<<<<<<< HEAD
-	// At this point we've checked the depths of the candidate against all active
-	// leaves.
-	SecondingAllowed::Yes(membership)
-}
-
-#[overseer::contextbounds(CandidateBacking, prefix = self::overseer)]
-async fn handle_validated_candidate_command<Context>(
-	ctx: &mut Context,
-	state: &mut State,
-	relay_parent: Hash,
-	command: ValidatedCandidateCommand,
-	metrics: &Metrics,
-) -> Result<(), Error> {
-	match state.per_relay_parent.get_mut(&relay_parent) {
-		Some(rp_state) => {
-			let candidate_hash = command.candidate_hash();
-			rp_state.awaiting_validation.remove(&candidate_hash);
-
-			match command {
-				ValidatedCandidateCommand::Second(res) => match res {
-					Ok(outputs) => {
-						let BackgroundValidationOutputs {
-							candidate,
-							commitments,
-							persisted_validation_data,
-						} = outputs;
-
-						if rp_state.issued_statements.contains(&candidate_hash) {
-							return Ok(())
-						}
-
-						// sanity check that we're allowed to second the candidate
-						// and that it doesn't conflict with other candidates we've
-						// seconded.
-						let fragment_tree_membership = match seconding_sanity_check(
-							ctx,
-							&state.per_leaf,
-							&state.implicit_view,
-							candidate_hash,
-							candidate.descriptor().para_id,
-							persisted_validation_data.parent_head.hash(),
-							commitments.head_data.hash(),
-							candidate.descriptor().relay_parent,
-						)
-						.await
-						{
-							SecondingAllowed::No => return Ok(()),
-							SecondingAllowed::Yes(membership) => membership,
-						};
-
-						let statement = StatementWithPVD::Seconded(
-							CommittedCandidateReceipt {
-								descriptor: candidate.descriptor.clone(),
-								commitments,
-							},
-							persisted_validation_data,
-						);
-
-						// If we get an Error::RejectedByProspectiveParachains,
-						// then the statement has not been distributed or imported into
-						// the table.
-						let res = sign_import_and_distribute_statement(
-							ctx,
-							rp_state,
-							&mut state.per_candidate,
-							statement,
-							state.keystore.clone(),
-							metrics,
-						)
-						.await;
-
-						if let Err(Error::RejectedByProspectiveParachains) = res {
-							let candidate_hash = candidate.hash();
-							gum::debug!(
-								target: LOG_TARGET,
-								relay_parent = ?candidate.descriptor().relay_parent,
-								?candidate_hash,
-								"Attempted to second candidate but was rejected by prospective parachains",
-							);
-
-							// Ensure the collator is reported.
-							ctx.send_message(CollatorProtocolMessage::Invalid(
-								candidate.descriptor().relay_parent,
-								candidate,
-							))
-							.await;
-
-							return Ok(())
-						}
-
-						if let Some(stmt) = res? {
-							match state.per_candidate.get_mut(&candidate_hash) {
-								None => {
-									gum::warn!(
-										target: LOG_TARGET,
-										?candidate_hash,
-										"Missing `per_candidate` for seconded candidate.",
-									);
-								},
-								Some(p) => p.seconded_locally = true,
-							}
-
-							// update seconded depths in active leaves.
-							for (leaf, depths) in fragment_tree_membership {
-								let leaf_data = match state.per_leaf.get_mut(&leaf) {
-									None => {
-										gum::warn!(
-											target: LOG_TARGET,
-											leaf_hash = ?leaf,
-											"Missing `per_leaf` for known active leaf."
-										);
-
-										continue
-									},
-									Some(d) => d,
-								};
-
-								let seconded_at_depth = leaf_data
-									.seconded_at_depth
-									.entry(candidate.descriptor().para_id)
-									.or_default();
-
-								for depth in depths {
-									seconded_at_depth.insert(depth, candidate_hash);
-								}
-							}
-
-							rp_state.issued_statements.insert(candidate_hash);
-
-							metrics.on_candidate_seconded();
-							ctx.send_message(CollatorProtocolMessage::Seconded(
-								rp_state.parent,
-								StatementWithPVD::drop_pvd_from_signed(stmt),
-							))
-							.await;
-						}
-					},
-					Err(candidate) => {
-						ctx.send_message(CollatorProtocolMessage::Invalid(
-							rp_state.parent,
-							candidate,
-						))
-						.await;
-					},
-				},
-				ValidatedCandidateCommand::Attest(res) => {
-					// We are done - avoid new validation spawns:
-					rp_state.fallbacks.remove(&candidate_hash);
-					// sanity check.
-					if !rp_state.issued_statements.contains(&candidate_hash) {
-						if res.is_ok() {
-							let statement = StatementWithPVD::Valid(candidate_hash);
-
-							sign_import_and_distribute_statement(
-								ctx,
-								rp_state,
-								&mut state.per_candidate,
-								statement,
-								state.keystore.clone(),
-								metrics,
-							)
-							.await?;
-						}
-						rp_state.issued_statements.insert(candidate_hash);
-					}
-				},
-				ValidatedCandidateCommand::AttestNoPoV(candidate_hash) => {
-					if let Some(attesting) = rp_state.fallbacks.get_mut(&candidate_hash) {
-						if let Some(index) = attesting.backing.pop() {
-							attesting.from_validator = index;
-							let attesting = attesting.clone();
-
-							// The candidate state should be available because we've
-							// validated it before, the relay-parent is still around,
-							// and candidates are pruned on the basis of relay-parents.
-							//
-							// If it's not, then no point in validating it anyway.
-							if let Some(pvd) = state
-								.per_candidate
-								.get(&candidate_hash)
-								.map(|pc| pc.persisted_validation_data.clone())
-							{
-								kick_off_validation_work(
-									ctx,
-									rp_state,
-									pvd,
-									&state.background_validation_tx,
-									attesting,
-								)
-								.await?;
-							}
-						}
-					} else {
-						gum::warn!(
-							target: LOG_TARGET,
-							"AttestNoPoV was triggered without fallback being available."
-						);
-						debug_assert!(false);
-					}
-				},
-			}
-		},
-		None => {
-			// simple race condition; can be ignored = this relay-parent
-			// is no longer relevant.
-		},
-	}
-
-	Ok(())
-}
-
-async fn sign_statement(
-	rp_state: &PerRelayParentState,
-	statement: StatementWithPVD,
-	keystore: SyncCryptoStorePtr,
-	metrics: &Metrics,
-) -> Option<SignedFullStatementWithPVD> {
-	let signed = rp_state
-		.table_context
-		.validator
-		.as_ref()?
-		.sign(keystore, statement)
-		.await
-		.ok()
-		.flatten()?;
-	metrics.on_statement_signed();
-	Some(signed)
-}
-
-/// Import a statement into the statement table and return the summary of the import.
-///
-/// This will fail with `Error::RejectedByProspectiveParachains` if the message type
-/// is seconded, the candidate is fresh,
-/// and any of the following are true:
-/// 1. There is no `PersistedValidationData` attached.
-/// 2. Prospective parachains are enabled for the relay parent and the prospective parachains
-///    subsystem returned an empty `FragmentTreeMembership`
-///    i.e. did not recognize the candidate as being applicable to any of the active leaves.
-#[overseer::contextbounds(CandidateBacking, prefix = self::overseer)]
-async fn import_statement<Context>(
-	ctx: &mut Context,
-	rp_state: &mut PerRelayParentState,
-	per_candidate: &mut HashMap<CandidateHash, PerCandidateState>,
-	statement: &SignedFullStatementWithPVD,
-) -> Result<Option<TableSummary>, Error> {
-	gum::debug!(
-		target: LOG_TARGET,
-		statement = ?statement.payload().to_compact(),
-		validator_index = statement.validator_index().0,
-		"Importing statement",
-	);
-
-	let candidate_hash = statement.payload().candidate_hash();
-
-	// If this is a new candidate (statement is 'seconded' and candidate is unknown),
-	// we need to create an entry in the `PerCandidateState` map.
-	//
-	// If the relay parent supports prospective parachains, we also need
-	// to inform the prospective parachains subsystem of the seconded candidate
-	// If `ProspectiveParachainsMessage::Second` fails, then we return
-	// Error::RejectedByProspectiveParachains.
-	//
-	// Persisted Validation Data should be available - it may already be available
-	// if this is a candidate we are seconding.
-	//
-	// We should also not accept any candidates which have no valid depths under any of
-	// our active leaves.
-	if let StatementWithPVD::Seconded(candidate, pvd) = statement.payload() {
-		if !per_candidate.contains_key(&candidate_hash) {
-			if rp_state.prospective_parachains_mode.is_enabled() {
-				let (tx, rx) = oneshot::channel();
-				ctx.send_message(ProspectiveParachainsMessage::CandidateSeconded(
-					candidate.descriptor().para_id,
-					candidate.clone(),
-					pvd.clone(),
-					tx,
-				))
-				.await;
-
-				match rx.await {
-					Err(oneshot::Canceled) => {
-						gum::warn!(
-							target: LOG_TARGET,
-							"Could not reach the Prospective Parachains subsystem."
-						);
-
-						return Err(Error::RejectedByProspectiveParachains)
-					},
-					Ok(membership) =>
-						if membership.is_empty() {
-							return Err(Error::RejectedByProspectiveParachains)
-						},
-				}
-			}
-
-			// Only save the candidate if it was approved by prospective parachains.
-			per_candidate.insert(
-				candidate_hash,
-				PerCandidateState {
-					persisted_validation_data: pvd.clone(),
-					// This is set after importing when seconding locally.
-					seconded_locally: false,
-					para_id: candidate.descriptor().para_id,
-					relay_parent: candidate.descriptor().relay_parent,
-				},
-			);
-		}
-	}
-
-	let stmt = primitive_statement_to_table(statement);
-
-	let summary = rp_state.table.import_statement(&rp_state.table_context, stmt);
-
-	if let Some(attested) = summary
-		.as_ref()
-		.and_then(|s| rp_state.table.attested_candidate(&s.candidate, &rp_state.table_context))
-	{
-		// `HashSet::insert` returns true if the thing wasn't in there already.
-		if rp_state.backed.insert(candidate_hash) {
-			if let Some(backed) = table_attested_to_backed(attested, &rp_state.table_context) {
-				let para_id = backed.candidate.descriptor.para_id;
-				gum::debug!(
-					target: LOG_TARGET,
-					candidate_hash = ?candidate_hash,
-					relay_parent = ?rp_state.parent,
-					%para_id,
-					"Candidate backed",
-				);
-
-				// Inform the prospective parachains subsystem
-				// that the candidate is now backed.
-				if rp_state.prospective_parachains_mode.is_enabled() {
-					ctx.send_message(ProspectiveParachainsMessage::CandidateBacked(
-						para_id,
-						candidate_hash,
-					))
-					.await;
-				}
-
-				// The provisioner waits on candidate-backing, which means
-				// that we need to send unbounded messages to avoid cycles.
-				//
-				// Backed candidates are bounded by the number of validators,
-				// parachains, and the block production rate of the relay chain.
-				let message = ProvisionerMessage::ProvisionableData(
-					rp_state.parent,
-					ProvisionableData::BackedCandidate(backed.receipt()),
-				);
-				ctx.send_unbounded_message(message);
-			}
-		}
-	}
-
-	issue_new_misbehaviors(ctx, rp_state.parent, &mut rp_state.table);
-
-	Ok(summary)
-}
-
-/// Check if there have happened any new misbehaviors and issue necessary messages.
-#[overseer::contextbounds(CandidateBacking, prefix = self::overseer)]
-fn issue_new_misbehaviors<Context>(
-	ctx: &mut Context,
-	relay_parent: Hash,
-	table: &mut Table<TableContext>,
-) {
-	// collect the misbehaviors to avoid double mutable self borrow issues
-	let misbehaviors: Vec<_> = table.drain_misbehaviors().collect();
-	for (validator_id, report) in misbehaviors {
-		// The provisioner waits on candidate-backing, which means
-		// that we need to send unbounded messages to avoid cycles.
-		//
-		// Misbehaviors are bounded by the number of validators and
-		// the block production protocol.
-		ctx.send_unbounded_message(ProvisionerMessage::ProvisionableData(
-			relay_parent,
-			ProvisionableData::MisbehaviorReport(relay_parent, validator_id, report),
-		));
-=======
 /// Kick off background validation with intent to second.
 #[overseer::contextbounds(CandidateBacking, prefix = self::overseer)]
 async fn validate_and_second<Context>(
@@ -2741,214 +1902,8 @@
 		);
 
 		return Ok(())
->>>>>>> c23032ac
-	}
-}
-
-/// Sign, import, and distribute a statement.
-#[overseer::contextbounds(CandidateBacking, prefix = self::overseer)]
-async fn sign_import_and_distribute_statement<Context>(
-	ctx: &mut Context,
-	rp_state: &mut PerRelayParentState,
-	per_candidate: &mut HashMap<CandidateHash, PerCandidateState>,
-	statement: StatementWithPVD,
-	keystore: SyncCryptoStorePtr,
-	metrics: &Metrics,
-) -> Result<Option<SignedFullStatementWithPVD>, Error> {
-	if let Some(signed_statement) = sign_statement(&*rp_state, statement, keystore, metrics).await {
-		import_statement(ctx, rp_state, per_candidate, &signed_statement).await?;
-
-<<<<<<< HEAD
-		let smsg = StatementDistributionMessage::Share(rp_state.parent, signed_statement.clone());
-		ctx.send_unbounded_message(smsg);
-
-		Ok(Some(signed_statement))
-	} else {
-		Ok(None)
-	}
-}
-
-#[overseer::contextbounds(CandidateBacking, prefix = self::overseer)]
-async fn background_validate_and_make_available<Context>(
-	ctx: &mut Context,
-	rp_state: &mut PerRelayParentState,
-	params: BackgroundValidationParams<
-		impl overseer::CandidateBackingSenderTrait,
-		impl Fn(BackgroundValidationResult) -> ValidatedCandidateCommand + Send + 'static + Sync,
-	>,
-) -> Result<(), Error> {
-	let candidate_hash = params.candidate.hash();
-	if rp_state.awaiting_validation.insert(candidate_hash) {
-		// spawn background task.
-		let bg = async move {
-			if let Err(e) = validate_and_make_available(params).await {
-				if let Error::BackgroundValidationMpsc(error) = e {
-					gum::debug!(
-						target: LOG_TARGET,
-						?error,
-						"Mpsc background validation mpsc died during validation- leaf no longer active?"
-					);
-				} else {
-					gum::error!(
-						target: LOG_TARGET,
-						"Failed to validate and make available: {:?}",
-						e
-					);
-				}
-			}
-		};
-
-		ctx.spawn("backing-validation", bg.boxed())
-			.map_err(|_| Error::FailedToSpawnBackgroundTask)?;
-	}
-
-	Ok(())
-}
-
-/// Kick off validation work and distribute the result as a signed statement.
-#[overseer::contextbounds(CandidateBacking, prefix = self::overseer)]
-async fn kick_off_validation_work<Context>(
-	ctx: &mut Context,
-	rp_state: &mut PerRelayParentState,
-	persisted_validation_data: PersistedValidationData,
-	background_validation_tx: &mpsc::Sender<(Hash, ValidatedCandidateCommand)>,
-	attesting: AttestingData,
-) -> Result<(), Error> {
-	let candidate_hash = attesting.candidate.hash();
-	if rp_state.issued_statements.contains(&candidate_hash) {
-		return Ok(())
-	}
-
-	gum::debug!(
-		target: LOG_TARGET,
-		candidate_hash = ?candidate_hash,
-		candidate_receipt = ?attesting.candidate,
-		"Kicking off validation",
-	);
-
-	let bg_sender = ctx.sender().clone();
-	let pov = PoVData::FetchFromValidator {
-		from_validator: attesting.from_validator,
-		candidate_hash,
-		pov_hash: attesting.pov_hash,
-	};
-
-	background_validate_and_make_available(
-		ctx,
-		rp_state,
-		BackgroundValidationParams {
-			sender: bg_sender,
-			tx_command: background_validation_tx.clone(),
-			candidate: attesting.candidate,
-			relay_parent: rp_state.parent,
-			persisted_validation_data,
-			pov,
-			n_validators: rp_state.table_context.validators.len(),
-			make_command: ValidatedCandidateCommand::Attest,
-		},
-	)
-	.await
-}
-
-/// Import the statement and kick off validation work if it is a part of our assignment.
-#[overseer::contextbounds(CandidateBacking, prefix = self::overseer)]
-async fn maybe_validate_and_import<Context>(
-	ctx: &mut Context,
-	state: &mut State,
-	relay_parent: Hash,
-	statement: SignedFullStatementWithPVD,
-) -> Result<(), Error> {
-	let rp_state = match state.per_relay_parent.get_mut(&relay_parent) {
-		Some(r) => r,
-		None => {
-			gum::trace!(
-				target: LOG_TARGET,
-				?relay_parent,
-				"Received statement for unknown relay-parent"
-			);
-
-			return Ok(())
-		},
-	};
-
-	let res = import_statement(ctx, rp_state, &mut state.per_candidate, &statement).await;
-
-	// if we get an Error::RejectedByProspectiveParachains,
-	// we will do nothing.
-	if let Err(Error::RejectedByProspectiveParachains) = res {
-		gum::debug!(
-			target: LOG_TARGET,
-			?relay_parent,
-			"Statement rejected by prospective parachains."
-		);
-
-		return Ok(())
-	}
-
-	if let Some(summary) = res? {
-		// import_statement already takes care of communicating with the
-		// prospective parachains subsystem. At this point, the candidate
-		// has already been accepted into the fragment trees.
-
-		let candidate_hash = summary.candidate;
-
-		if Some(summary.group_id) != rp_state.assignment {
-			return Ok(())
-		}
-		let attesting = match statement.payload() {
-			StatementWithPVD::Seconded(receipt, _) => {
-				let attesting = AttestingData {
-					candidate: rp_state
-						.table
-						.get_candidate(&candidate_hash)
-						.ok_or(Error::CandidateNotFound)?
-						.to_plain(),
-					pov_hash: receipt.descriptor.pov_hash,
-					from_validator: statement.validator_index(),
-					backing: Vec::new(),
-				};
-				rp_state.fallbacks.insert(summary.candidate, attesting.clone());
-				attesting
-			},
-			StatementWithPVD::Valid(candidate_hash) => {
-				if let Some(attesting) = rp_state.fallbacks.get_mut(candidate_hash) {
-					let our_index = rp_state.table_context.validator.as_ref().map(|v| v.index());
-					if our_index == Some(statement.validator_index()) {
-						return Ok(())
-					}
-
-					if rp_state.awaiting_validation.contains(candidate_hash) {
-						// Job already running:
-						attesting.backing.push(statement.validator_index());
-						return Ok(())
-					} else {
-						// No job, so start another with current validator:
-						attesting.from_validator = statement.validator_index();
-						attesting.clone()
-					}
-				} else {
-					return Ok(())
-				}
-			},
-		};
-
-		// After `import_statement` succeeds, the candidate entry is guaranteed
-		// to exist.
-		if let Some(pvd) = state
-			.per_candidate
-			.get(&candidate_hash)
-			.map(|pc| pc.persisted_validation_data.clone())
-		{
-			kick_off_validation_work(
-				ctx,
-				rp_state,
-				pvd,
-				&state.background_validation_tx,
-				attesting,
-			)
-			.await?;
-		}
-=======
+	}
+
 	// If the message is a `CandidateBackingMessage::Second`, sign and dispatch a
 	// Seconded statement only if we have not signed a Valid statement for the requested candidate.
 	//
@@ -2968,140 +1923,6 @@
 			&state.background_validation_tx,
 		)
 		.await?;
->>>>>>> c23032ac
-	}
-	Ok(())
-}
-
-<<<<<<< HEAD
-/// Kick off background validation with intent to second.
-#[overseer::contextbounds(CandidateBacking, prefix = self::overseer)]
-async fn validate_and_second<Context>(
-	ctx: &mut Context,
-	rp_state: &mut PerRelayParentState,
-	persisted_validation_data: PersistedValidationData,
-	candidate: &CandidateReceipt,
-	pov: Arc<PoV>,
-	background_validation_tx: &mpsc::Sender<(Hash, ValidatedCandidateCommand)>,
-) -> Result<(), Error> {
-	let candidate_hash = candidate.hash();
-
-	gum::debug!(
-		target: LOG_TARGET,
-		candidate_hash = ?candidate_hash,
-		candidate_receipt = ?candidate,
-		"Validate and second candidate",
-	);
-
-	let bg_sender = ctx.sender().clone();
-	background_validate_and_make_available(
-		ctx,
-		rp_state,
-		BackgroundValidationParams {
-			sender: bg_sender,
-			tx_command: background_validation_tx.clone(),
-			candidate: candidate.clone(),
-			relay_parent: rp_state.parent,
-			persisted_validation_data,
-			pov: PoVData::Ready(pov),
-			n_validators: rp_state.table_context.validators.len(),
-			make_command: ValidatedCandidateCommand::Second,
-		},
-	)
-	.await?;
-
-=======
->>>>>>> c23032ac
-	Ok(())
-}
-
-#[overseer::contextbounds(CandidateBacking, prefix = self::overseer)]
-<<<<<<< HEAD
-async fn handle_second_message<Context>(
-	ctx: &mut Context,
-	state: &mut State,
-	candidate: CandidateReceipt,
-	persisted_validation_data: PersistedValidationData,
-	pov: PoV,
-	metrics: &Metrics,
-) -> Result<(), Error> {
-	let _timer = metrics.time_process_second();
-
-	let candidate_hash = candidate.hash();
-	let relay_parent = candidate.descriptor().relay_parent;
-
-	if candidate.descriptor().persisted_validation_data_hash != persisted_validation_data.hash() {
-		gum::warn!(
-			target: LOG_TARGET,
-			?candidate_hash,
-			"Candidate backing was asked to second candidate with wrong PVD",
-		);
-
-		return Ok(())
-=======
-async fn handle_statement_message<Context>(
-	ctx: &mut Context,
-	state: &mut State,
-	relay_parent: Hash,
-	statement: SignedFullStatementWithPVD,
-	metrics: &Metrics,
-) -> Result<(), Error> {
-	let _timer = metrics.time_process_statement();
-
-	match maybe_validate_and_import(ctx, state, relay_parent, statement).await {
-		Err(Error::ValidationFailed(_)) => Ok(()),
-		Err(e) => Err(e),
-		Ok(()) => Ok(()),
->>>>>>> c23032ac
-	}
-}
-
-<<<<<<< HEAD
-	let rp_state = match state.per_relay_parent.get_mut(&relay_parent) {
-		None => {
-			gum::trace!(
-				target: LOG_TARGET,
-				?relay_parent,
-				?candidate_hash,
-				"We were asked to second a candidate outside of our view."
-			);
-
-			return Ok(())
-		},
-		Some(r) => r,
-	};
-
-	// Sanity check that candidate is from our assignment.
-	if Some(candidate.descriptor().para_id) != rp_state.assignment {
-		gum::debug!(
-			target: LOG_TARGET,
-			our_assignment = ?rp_state.assignment,
-			collation = ?candidate.descriptor().para_id,
-			"Subsystem asked to second for para outside of our assignment",
-		);
-
-		return Ok(())
-	}
-
-	// If the message is a `CandidateBackingMessage::Second`, sign and dispatch a
-	// Seconded statement only if we have not signed a Valid statement for the requested candidate.
-	//
-	// The actual logic of issuing the signed statement checks that this isn't
-	// conflicting with other seconded candidates. Not doing that check here
-	// gives other subsystems the ability to get us to execute arbitrary candidates,
-	// but no more.
-	if !rp_state.issued_statements.contains(&candidate_hash) {
-		let pov = Arc::new(pov);
-
-		validate_and_second(
-			ctx,
-			rp_state,
-			persisted_validation_data,
-			&candidate,
-			pov,
-			&state.background_validation_tx,
-		)
-		.await?;
 	}
 
 	Ok(())
@@ -3142,26 +1963,6 @@
 		})
 		.collect();
 
-=======
-fn handle_get_backed_candidates_message(
-	rp_state: &PerRelayParentState,
-	requested_candidates: Vec<CandidateHash>,
-	tx: oneshot::Sender<Vec<BackedCandidate>>,
-	metrics: &Metrics,
-) -> Result<(), Error> {
-	let _timer = metrics.time_get_backed_candidates();
-
-	let backed = requested_candidates
-		.into_iter()
-		.filter_map(|hash| {
-			rp_state
-				.table
-				.attested_candidate(&hash, &rp_state.table_context)
-				.and_then(|attested| table_attested_to_backed(attested, &rp_state.table_context))
-		})
-		.collect();
-
->>>>>>> c23032ac
 	tx.send(backed).map_err(|data| Error::Send(data))?;
 	Ok(())
 }