// Copyright (C) Parity Technologies (UK) Ltd.
// This file is part of Polkadot.

// Polkadot is free software: you can redistribute it and/or modify
// it under the terms of the GNU General Public License as published by
// the Free Software Foundation, either version 3 of the License, or
// (at your option) any later version.

// Polkadot is distributed in the hope that it will be useful,
// but WITHOUT ANY WARRANTY; without even the implied warranty of
// MERCHANTABILITY or FITNESS FOR A PARTICULAR PURPOSE.  See the
// GNU General Public License for more details.

// You should have received a copy of the GNU General Public License
// along with Polkadot.  If not, see <http://www.gnu.org/licenses/>.

//! Preparation part of pipeline
//!
//! The validation host spins up two processes: the queue (by running [`start_queue`]) and the pool
//! (by running [`start_pool`]).
//!
//! The pool will spawn workers in new processes and those should execute pass control to
//! `polkadot_node_core_pvf_worker::prepare_worker_entrypoint`.

mod pool;
mod queue;
mod worker_intf;

pub use pool::start as start_pool;
pub use queue::{start as start_queue, FromQueue, ToQueue};

use parity_scale_codec::{Decode, Encode};

/// Preparation statistics, including the CPU time and memory taken.
#[derive(Debug, Clone, Default, Encode, Decode)]
pub struct PrepareStats {
	/// The CPU time that elapsed for the preparation job.
	pub cpu_time_elapsed: std::time::Duration,
	/// The observed memory statistics for the preparation job.
	pub memory_stats: MemoryStats,
}

/// Helper struct to contain all the memory stats, including `MemoryAllocationStats` and, if
/// supported by the OS, `ru_maxrss`.
#[derive(Clone, Debug, Default, Encode, Decode)]
pub struct MemoryStats {
	/// Memory stats from `tikv_jemalloc_ctl`.
	#[cfg(any(target_os = "linux", feature = "jemalloc-allocator"))]
	pub memory_tracker_stats: Option<MemoryAllocationStats>,
<<<<<<< HEAD
	/// `ru_maxrss` from `getrusage`. A string error since `io::Error` is not `Encode`able.
=======
	/// `ru_maxrss` from `getrusage`. `None` if an error occurred.
>>>>>>> 81da250e
	#[cfg(target_os = "linux")]
	pub max_rss: Option<i64>,
}

/// Statistics of collected memory metrics.
#[cfg(any(target_os = "linux", feature = "jemalloc-allocator"))]
#[derive(Clone, Debug, Default, Encode, Decode)]
pub struct MemoryAllocationStats {
	/// Total resident memory, in bytes.
	pub resident: u64,
	/// Total allocated memory, in bytes.
	pub allocated: u64,
}<|MERGE_RESOLUTION|>--- conflicted
+++ resolved
@@ -47,11 +47,7 @@
 	/// Memory stats from `tikv_jemalloc_ctl`.
 	#[cfg(any(target_os = "linux", feature = "jemalloc-allocator"))]
 	pub memory_tracker_stats: Option<MemoryAllocationStats>,
-<<<<<<< HEAD
-	/// `ru_maxrss` from `getrusage`. A string error since `io::Error` is not `Encode`able.
-=======
 	/// `ru_maxrss` from `getrusage`. `None` if an error occurred.
->>>>>>> 81da250e
 	#[cfg(target_os = "linux")]
 	pub max_rss: Option<i64>,
 }
