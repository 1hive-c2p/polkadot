--- conflicted
+++ resolved
@@ -98,8 +98,7 @@
 }
 
 /// Runs preparation on the given runtime blob. If successful, it returns a serialized compiled
-<<<<<<< HEAD
-/// artifact which can then be used to pass into [`execute`] after writing it to the disk.
+/// artifact which can then be used to pass into `Executor::execute` after writing it to the disk.
 pub fn prepare(
 	blob: RuntimeBlob,
 	executor_params: ExecutorParams,
@@ -135,11 +134,6 @@
 	}
 	sem.deterministic_stack_limit = Some(stack_limit);
 	Ok(sem)
-=======
-/// artifact which can then be used to pass into `Executor::execute` after writing it to the disk.
-pub fn prepare(blob: RuntimeBlob) -> Result<Vec<u8>, sc_executor_common::error::WasmError> {
-	sc_executor_wasmtime::prepare_runtime_artifact(blob, &CONFIG.semantics)
->>>>>>> 7cd860e3
 }
 
 pub struct Executor {
