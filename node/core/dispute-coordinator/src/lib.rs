--- conflicted
+++ resolved
@@ -42,11 +42,7 @@
 	database::Database,
 	rolling_session_window::{DatabaseParams, RollingSessionWindow},
 };
-<<<<<<< HEAD
-use polkadot_primitives::v3::{ScrapedOnChainVotes, ValidatorIndex, ValidatorPair};
-=======
-use polkadot_primitives::v2::{DisputeStatement, ScrapedOnChainVotes, SessionInfo, ValidatorIndex};
->>>>>>> c80124e3
+use polkadot_primitives::v3::{DisputeStatement, ScrapedOnChainVotes, SessionInfo, ValidatorIndex};
 
 use crate::{
 	error::{FatalResult, JfyiError, Result},
@@ -329,11 +325,6 @@
 				};
 			let vote_state = CandidateVoteState::new(votes, &env, now);
 
-<<<<<<< HEAD
-			let session_info = match rolling_session_window.session_info(session) {
-				None => {
-					gum::warn!(
-=======
 			let potential_spam = is_potential_spam(&scraper, &vote_state, candidate_hash);
 			let is_included =
 				scraper.is_candidate_included(&vote_state.votes().candidate_receipt.hash());
@@ -351,61 +342,29 @@
 				// Participate if need be:
 				if vote_state.own_vote_missing() {
 					gum::trace!(
->>>>>>> c80124e3
 						target: LOG_TARGET,
 						?session,
 						?candidate_hash,
 						"Found valid dispute, with no vote from us on startup - participating."
 					);
-<<<<<<< HEAD
-					continue
-				},
-				Some(info) => info,
-			};
-			let validators = session_info.validators.clone();
-
-			let voted_indices = votes.voted_indices();
-
-			// Determine if there are any missing local statements for this dispute. Validators are
-			// filtered if:
-			//  1) their statement already exists, or
-			//  2) the validator key is not in the local keystore (i.e. the validator is remote).
-			// The remaining set only contains local validators that are also missing statements.
-			let missing_local_statement = validators
-				.iter()
-				.enumerate()
-				.map(|(index, validator)| (ValidatorIndex(index as _), validator))
-				.any(|(index, validator)| {
-					!voted_indices.contains(&index) &&
-						self.keystore
-							.key_pair::<ValidatorPair>(validator)
-							.ok()
-							.map_or(false, |v| v.is_some())
-				});
-
-			let is_included = scraper.is_candidate_included(&votes.candidate_receipt.hash());
-
-			if !status.is_confirmed_concluded() && !is_included {
-				unconfirmed_disputes.insert((session, *candidate_hash), voted_indices);
-			}
-
-			// Participate for all non-concluded disputes which do not have a
-			// recorded local statement.
-			if missing_local_statement {
-				participation_requests.push((
-					ParticipationPriority::with_priority_if(is_included),
-					ParticipationRequest::new(
-						votes.candidate_receipt.clone(),
-						session,
-						session_info.executor_params.clone(),
-					),
-				));
-=======
+					let session_info = match rolling_session_window.session_info(session) {
+						None => {
+							gum::warn!(
+								target: LOG_TARGET,
+								?session,
+								?candidate_hash,
+								"Missing info for session which has an active dispute",
+							);
+							continue
+						},
+						Some(info) => info,
+					};
 					participation_requests.push((
 						ParticipationPriority::with_priority_if(is_included),
 						ParticipationRequest::new(
 							vote_state.votes().candidate_receipt.clone(),
 							session,
+							session_info.executor_params.clone(),
 						),
 					));
 				}
@@ -419,7 +378,6 @@
 					);
 					send_dispute_messages(ctx, &env, &vote_state).await;
 				}
->>>>>>> c80124e3
 			}
 		}
 
