--- conflicted
+++ resolved
@@ -135,7 +135,7 @@
 #[test]
 fn check_runtime_api_error() {
 	let relay_parent = [2; 32].into();
-	let para_id = ParaId::from(5_u32);
+	let para_id = 5.into();
 
 	let descriptor = make_valid_candidate_descriptor(
 		para_id,
@@ -180,67 +180,9 @@
 	executor::block_on(test_fut);
 }
 
-<<<<<<< HEAD
 struct MockValidateCandidateBackend {
 	result: Result<WasmValidationResult, ValidationError>,
 }
-=======
-#[test]
-fn check_is_bad_request_if_no_validation_code() {
-	let validation_data: PersistedValidationData = Default::default();
-	let persisted_validation_data_hash = validation_data.hash();
-	let relay_parent = [2; 32].into();
-	let para_id = ParaId::from(5_u32);
-
-	let descriptor = make_valid_candidate_descriptor(
-		para_id,
-		relay_parent,
-		persisted_validation_data_hash,
-		dummy_hash(),
-		dummy_hash(),
-		dummy_hash(),
-		dummy_hash(),
-		Sr25519Keyring::Alice,
-	);
-
-	let pool = TaskExecutor::new();
-	let (mut ctx, mut ctx_handle) =
-		test_helpers::make_subsystem_context::<AllMessages, _>(pool.clone());
-
-	let (check_fut, check_result) = check_assumption_validation_data(
-		ctx.sender(),
-		&descriptor,
-		OccupiedCoreAssumption::TimedOut,
-	)
-	.remote_handle();
-
-	let test_fut = async move {
-		assert_matches!(
-			ctx_handle.recv().await,
-			AllMessages::RuntimeApi(RuntimeApiMessage::Request(
-				rp,
-				RuntimeApiRequest::PersistedValidationData(
-					p,
-					OccupiedCoreAssumption::TimedOut,
-					tx
-				),
-			)) => {
-				assert_eq!(rp, relay_parent);
-				assert_eq!(p, para_id);
-
-				let _ = tx.send(Ok(Some(validation_data.clone())));
-			}
-		);
-
-		assert_matches!(
-			ctx_handle.recv().await,
-			AllMessages::RuntimeApi(RuntimeApiMessage::Request(
-				rp,
-				RuntimeApiRequest::ValidationCode(p, OccupiedCoreAssumption::TimedOut, tx)
-			)) => {
-				assert_eq!(rp, relay_parent);
-				assert_eq!(p, para_id);
->>>>>>> 3147616e
 
 impl MockValidateCandidateBackend {
 	fn with_hardcoded_result(result: Result<WasmValidationResult, ValidationError>) -> Self {
@@ -268,19 +210,12 @@
 }
 
 #[test]
-<<<<<<< HEAD
 fn check_runtime_validation_code_request() {
 	let metrics = Default::default();
 	let validation_data = PersistedValidationData { max_pov_size: 1024, ..Default::default() };
 
 	let pov = PoV { block_data: BlockData(vec![1; 32]) };
 	let validation_code = ValidationCode(vec![2; 16]);
-=======
-fn check_does_not_match() {
-	let validation_data: PersistedValidationData = Default::default();
-	let relay_parent = Hash::repeat_byte(0x02);
-	let para_id = ParaId::from(5_u32);
->>>>>>> 3147616e
 
 	let head_data = HeadData(vec![1, 1, 1]);
 	let descriptor = make_valid_candidate_descriptor(
@@ -397,13 +332,9 @@
 		ctx.sender(),
 		MockValidateCandidateBackend::with_hardcoded_result(Ok(validation_result)),
 		validation_data.clone(),
-<<<<<<< HEAD
 		Some(validation_code),
-		descriptor,
-=======
 		validation_code,
 		candidate_receipt,
->>>>>>> 3147616e
 		Arc::new(pov),
 		Duration::from_secs(0),
 		&Default::default(),
@@ -458,13 +389,9 @@
 			ValidationError::InvalidCandidate(WasmInvalidCandidate::AmbiguousWorkerDeath),
 		)),
 		validation_data,
-<<<<<<< HEAD
 		Some(validation_code),
-		descriptor,
-=======
 		validation_code,
 		candidate_receipt,
->>>>>>> 3147616e
 		Arc::new(pov),
 		Duration::from_secs(0),
 		&Default::default(),
@@ -512,13 +439,8 @@
 			ValidationError::InvalidCandidate(WasmInvalidCandidate::HardTimeout),
 		)),
 		validation_data,
-<<<<<<< HEAD
 		Some(validation_code),
-		descriptor,
-=======
-		validation_code,
 		candidate_receipt,
->>>>>>> 3147616e
 		Arc::new(pov),
 		Duration::from_secs(0),
 		&Default::default(),
@@ -611,13 +533,8 @@
 			ValidationError::InvalidCandidate(WasmInvalidCandidate::HardTimeout),
 		)),
 		validation_data,
-<<<<<<< HEAD
 		Some(validation_code),
-		descriptor,
-=======
-		validation_code,
 		candidate_receipt,
->>>>>>> 3147616e
 		Arc::new(pov),
 		Duration::from_secs(0),
 		&Default::default(),
@@ -677,13 +594,8 @@
 		ctx.sender(),
 		MockValidateCandidateBackend::with_hardcoded_result(Ok(validation_result)),
 		validation_data,
-<<<<<<< HEAD
 		Some(validation_code),
-		descriptor,
-=======
-		validation_code,
 		candidate_receipt,
->>>>>>> 3147616e
 		Arc::new(pov),
 		Duration::from_secs(0),
 		&Default::default(),
@@ -734,13 +646,8 @@
 		ctx.sender(),
 		MockValidateCandidateBackend::with_hardcoded_result(Ok(validation_result)),
 		validation_data,
-<<<<<<< HEAD
 		Some(validation_code),
-		descriptor,
-=======
-		validation_code,
 		candidate_receipt,
->>>>>>> 3147616e
 		Arc::new(pov),
 		Duration::from_secs(0),
 		&Default::default(),
@@ -792,13 +699,8 @@
 		ctx.sender(),
 		MockValidateCandidateBackend::with_hardcoded_result(Ok(validation_result)),
 		validation_data,
-<<<<<<< HEAD
 		Some(validation_code),
-		descriptor,
-=======
-		validation_code,
 		candidate_receipt,
->>>>>>> 3147616e
 		Arc::new(pov),
 		Duration::from_secs(0),
 		&Default::default(),
