--- conflicted
+++ resolved
@@ -36,13 +36,8 @@
 
 use polkadot_node_subsystem::{
 	messages::{
-<<<<<<< HEAD
-		ChainApiMessage, FragmentTreeMembership, HypotheticalCandidate, HypotheticalDepthRequest,
+		ChainApiMessage, FragmentTreeMembership, HypotheticalCandidate,
 		HypotheticalFrontierRequest, IntroduceCandidateRequest, ProspectiveParachainsMessage,
-=======
-		ChainApiMessage, FragmentTreeMembership, HypotheticalCandidate,
-		HypotheticalFrontierRequest, ProspectiveParachainsMessage,
->>>>>>> 1c59180a
 		ProspectiveValidationDataRequest, RuntimeApiMessage, RuntimeApiRequest,
 	},
 	overseer, ActiveLeavesUpdate, FromOrchestra, OverseerSignal, SpawnedSubsystem, SubsystemError,
@@ -152,11 +147,6 @@
 					required_path,
 					tx,
 				) => answer_get_backable_candidate(&view, relay_parent, para, required_path, tx),
-<<<<<<< HEAD
-				ProspectiveParachainsMessage::GetHypotheticalDepth(request, tx) =>
-					answer_hypothetical_depths_request(&view, request, tx),
-=======
->>>>>>> 1c59180a
 				ProspectiveParachainsMessage::GetHypotheticalFrontier(request, tx) =>
 					answer_hypothetical_frontier_request(&view, request, tx),
 				ProspectiveParachainsMessage::GetTreeMembership(para, candidate, tx) =>
@@ -504,82 +494,6 @@
 	let _ = tx.send(tree.select_child(&required_path, |candidate| storage.is_backed(candidate)));
 }
 
-fn answer_hypothetical_frontier_request(
-	view: &View,
-	request: HypotheticalFrontierRequest,
-	tx: oneshot::Sender<Vec<(HypotheticalCandidate, FragmentTreeMembership)>>,
-) {
-	let mut response = Vec::with_capacity(request.candidates.len());
-	for candidate in request.candidates {
-		response.push((candidate, Vec::new()));
-	}
-
-	let required_active_leaf = request.fragment_tree_relay_parent;
-	for (active_leaf, leaf_view) in view
-		.active_leaves
-		.iter()
-		.filter(|(h, _)| required_active_leaf.as_ref().map_or(true, |x| h == &x))
-	{
-<<<<<<< HEAD
-		Some(fragment_tree) => {
-			let depths = fragment_tree.hypothetical_depths(
-				request.candidate_hash,
-				crate::fragment_tree::HypotheticalCandidate::Incomplete {
-					relay_parent: request.candidate_relay_parent,
-					parent_head_data_hash: request.parent_head_data_hash,
-				},
-			);
-			let _ = tx.send(depths);
-		},
-		None => {
-			let _ = tx.send(Vec::new());
-		},
-=======
-		for &mut (ref c, ref mut membership) in &mut response {
-			let fragment_tree = match leaf_view.fragment_trees.get(&c.candidate_para()) {
-				None => continue,
-				Some(f) => f,
-			};
-
-			let (c_hash, hypothetical) = match c {
-				HypotheticalCandidate::Complete {
-					candidate_hash,
-					receipt,
-					persisted_validation_data,
-				} => (
-					*candidate_hash,
-					fragment_tree::HypotheticalCandidate::Complete {
-						receipt: Cow::Borrowed(receipt),
-						persisted_validation_data: Cow::Borrowed(persisted_validation_data),
-					},
-				),
-				HypotheticalCandidate::Incomplete {
-					candidate_hash,
-					parent_head_data_hash,
-					candidate_relay_parent,
-					..
-				} => (
-					*candidate_hash,
-					fragment_tree::HypotheticalCandidate::Incomplete {
-						relay_parent: *candidate_relay_parent,
-						parent_head_data_hash: *parent_head_data_hash,
-					},
-				),
-			};
-
-			let depths = fragment_tree.hypothetical_depths(c_hash, hypothetical);
-
-			if !depths.is_empty() {
-				membership.push((*active_leaf, depths));
-			}
-		}
->>>>>>> 1c59180a
-	}
-
-	let _ = tx.send(response);
-}
-
-<<<<<<< HEAD
 fn answer_hypothetical_frontier_request(
 	view: &View,
 	request: HypotheticalFrontierRequest,
@@ -639,8 +553,6 @@
 	let _ = tx.send(response);
 }
 
-=======
->>>>>>> 1c59180a
 fn fragment_tree_membership(
 	active_leaves: &HashMap<Hash, RelayBlockViewData>,
 	para: ParaId,
