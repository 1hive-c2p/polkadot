--- conflicted
+++ resolved
@@ -496,11 +496,7 @@
 		return Err(InvalidAssignment(Reason::IsInBackingGroup))
 	}
 
-<<<<<<< HEAD
-	let (vrf_output, vrf_proof) = &assignment.vrf;
-=======
 	let vrf_signature = &assignment.vrf;
->>>>>>> 5fd2bf8c
 	match assignment.kind {
 		AssignmentCertKind::RelayVRFModulo { sample } => {
 			if sample >= config.relay_vrf_modulo_samples {
