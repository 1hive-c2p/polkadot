--- conflicted
+++ resolved
@@ -1499,16 +1499,11 @@
 ) -> SubsystemResult<Option<HighestApprovedAncestorBlock>> {
 	const MAX_TRACING_WINDOW: usize = 200;
 	const ABNORMAL_DEPTH_THRESHOLD: usize = 5;
-<<<<<<< HEAD
-
-	let mut span =
-		jaeger::Span::new(&target, "approved-ancestor").with_stage(jaeger::Stage::ApprovalChecking);
-=======
+
 	let mut span = span
 		.child("handle-approved-ancestor")
 		.with_stage(jaeger::Stage::ApprovalChecking);
 	use bitvec::{order::Lsb0, vec::BitVec};
->>>>>>> daba6f15
 
 	let mut all_approved_max = None;
 
@@ -1896,27 +1891,23 @@
 						assigned_candidate_hash,
 					)),
 					Vec::new(),
-<<<<<<< HEAD
-=======
 				)), // no candidate at core.
 		};
 
-	check_and_import_assignment_span
-		.add_string_tag("candidate-hash", format!("{:?}", assigned_candidate_hash));
-	check_and_import_assignment_span.add_string_tag(
-		"traceID",
-		format!("{:?}", jaeger::hash_to_trace_identifier(assigned_candidate_hash.0)),
-	);
-
-	let mut candidate_entry = match db.load_candidate_entry(&assigned_candidate_hash)? {
-		Some(c) => c,
-		None =>
-			return Ok((
-				AssignmentCheckResult::Bad(AssignmentCheckError::InvalidCandidate(
+		check_and_import_assignment_span
+			.add_string_tag("candidate-hash", format!("{:?}", assigned_candidate_hash));
+		check_and_import_assignment_span.add_string_tag(
+			"traceID",
+			format!("{:?}", jaeger::hash_to_trace_identifier(assigned_candidate_hash.0)),
+		);
+
+		let mut candidate_entry = match db.load_candidate_entry(&assigned_candidate_hash)? {
+			Some(c) => c,
+			None =>
+				return Ok(AssignmentCheckResult::Bad(AssignmentCheckError::InvalidCandidate(
 					candidate_index,
 					assigned_candidate_hash,
->>>>>>> daba6f15
-				)),
+				))),
 		};
 
 		let approval_entry = match candidate_entry.approval_entry_mut(&assignment.block_hash) {
@@ -1978,7 +1969,6 @@
 		},
 	};
 
-<<<<<<< HEAD
 	let mut actions = Vec::new();
 	let res = {
 		let mut is_duplicate = false;
@@ -2030,12 +2020,10 @@
 			// We also write the candidate entry as it now contains the new candidate.
 			db.write_candidate_entry(candidate_entry.into());
 		}
-=======
 		check_and_import_assignment_span.add_uint_tag("tranche", tranche as u64);
 
 		let is_duplicate = approval_entry.is_assigned(assignment.validator);
 		approval_entry.import_assignment(tranche, assignment.validator, tick_now);
->>>>>>> daba6f15
 
 		if is_duplicate {
 			AssignmentCheckResult::AcceptedDuplicate
