--- conflicted
+++ resolved
@@ -287,13 +287,8 @@
 	validators: impl IntoIterator<Item = &'a ValidatorId>,
 	keystore: &KeystorePtr,
 ) -> Option<(ValidatorId, ValidatorIndex)> {
-<<<<<<< HEAD
 	for (i, v) in validators.into_iter().enumerate() {
-		if Keystore::has_keys(&**keystore, &[(v.to_raw_vec(), ValidatorId::ID)]) {
-=======
-	for (i, v) in validators.iter().enumerate() {
 		if keystore.has_keys(&[(v.to_raw_vec(), ValidatorId::ID)]) {
->>>>>>> 26b0c4f6
 			return Some((v.clone(), ValidatorIndex(i as _)))
 		}
 	}
