--- conflicted
+++ resolved
@@ -274,35 +274,21 @@
 }
 
 /// From the given set of validators, find the first key we can sign with, if any.
-<<<<<<< HEAD
-pub async fn signing_key(
-	validators: impl IntoIterator<Item = &ValidatorId>,
-	keystore: &SyncCryptoStorePtr,
+pub fn signing_key<'a>(
+	validators: impl IntoIterator<Item = &'a ValidatorId>,
+	keystore: &KeystorePtr,
 ) -> Option<ValidatorId> {
-	signing_key_and_index(validators, keystore).await.map(|(k, _)| k)
-=======
-pub fn signing_key(validators: &[ValidatorId], keystore: &KeystorePtr) -> Option<ValidatorId> {
 	signing_key_and_index(validators, keystore).map(|(k, _)| k)
->>>>>>> 1c2421fb
 }
 
 /// From the given set of validators, find the first key we can sign with, if any, and return it
 /// along with the validator index.
-<<<<<<< HEAD
-pub async fn signing_key_and_index(
-	validators: impl IntoIterator<Item = &ValidatorId>,
-	keystore: &SyncCryptoStorePtr,
+pub fn signing_key_and_index<'a>(
+	validators: impl IntoIterator<Item = &'a ValidatorId>,
+	keystore: &KeystorePtr,
 ) -> Option<(ValidatorId, ValidatorIndex)> {
 	for (i, v) in validators.into_iter().enumerate() {
-		if CryptoStore::has_keys(&**keystore, &[(v.to_raw_vec(), ValidatorId::ID)]).await {
-=======
-pub fn signing_key_and_index(
-	validators: &[ValidatorId],
-	keystore: &KeystorePtr,
-) -> Option<(ValidatorId, ValidatorIndex)> {
-	for (i, v) in validators.iter().enumerate() {
 		if Keystore::has_keys(&**keystore, &[(v.to_raw_vec(), ValidatorId::ID)]) {
->>>>>>> 1c2421fb
 			return Some((v.clone(), ValidatorIndex(i as _)))
 		}
 	}
