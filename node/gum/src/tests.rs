--- conflicted
+++ resolved
@@ -15,11 +15,7 @@
 // along with Polkadot.  If not, see <http://www.gnu.org/licenses/>.
 
 use super::*;
-<<<<<<< HEAD
-pub use polkadot_primitives::v3::{CandidateHash, Hash};
-=======
 pub use polkadot_primitives::{CandidateHash, Hash};
->>>>>>> 0ac88220
 
 #[derive(Default, Debug)]
 struct Y {
