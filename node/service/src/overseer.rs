--- conflicted
+++ resolved
@@ -269,13 +269,8 @@
 		.collation_generation(CollationGenerationSubsystem::new(Metrics::register(registry)?))
 		.collator_protocol({
 			let side = match is_collator {
-<<<<<<< HEAD
 				IsCollator::Yes(collator_pair) => ProtocolSide::Collator {
-					peer_id: network_service.local_peer_id().clone(),
-=======
-				IsCollator::Yes(collator_pair) => ProtocolSide::Collator(
-					network_service.local_peer_id(),
->>>>>>> 7f3a6e10
+					peer_id: network_service.local_peer_id(),
 					collator_pair,
 					request_receiver_v1: collation_req_v1_receiver,
 					request_receiver_vstaging: collation_req_vstaging_receiver,
