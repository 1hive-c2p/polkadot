[package]
name = "polkadot-test-service"
version.workspace = true
authors.workspace = true
edition.workspace = true

[dependencies]
futures = "0.3.21"
hex = "0.4.3"
gum = { package = "tracing-gum", path = "../../gum" }
rand = "0.8.5"
tempfile = "3.2.0"
tokio = "1.24.2"

# Polkadot dependencies
polkadot-overseer = { path = "../../overseer" }
polkadot-primitives = { path = "../../../primitives" }
polkadot-parachain = { path = "../../../parachain" }
polkadot-rpc = { path = "../../../rpc" }
polkadot-runtime-common = { path = "../../../runtime/common" }
polkadot-service = { path = "../../service" }
polkadot-node-subsystem = { path = "../../subsystem" }
polkadot-node-primitives = { path = "../../primitives" }
polkadot-test-runtime = { path = "../../../runtime/test-runtime" }
test-runtime-constants = { path = "../../../runtime/test-runtime/constants" }
polkadot-runtime-parachains = { path = "../../../runtime/parachains" }

# Substrate dependencies
sp-authority-discovery = { git = "https://github.com/paritytech/substrate", branch = "polkadot-v0.9.38" }
sc-authority-discovery = { git = "https://github.com/paritytech/substrate", branch = "polkadot-v0.9.38" }
babe = { package = "sc-consensus-babe", git = "https://github.com/paritytech/substrate", branch = "polkadot-v0.9.38" }
babe-primitives = { package = "sp-consensus-babe", git = "https://github.com/paritytech/substrate", branch = "polkadot-v0.9.38" }
consensus_common = { package = "sp-consensus", git = "https://github.com/paritytech/substrate", branch = "polkadot-v0.9.38" }
frame-benchmarking = { git = "https://github.com/paritytech/substrate", branch = "polkadot-v0.9.38" }
frame-system = { git = "https://github.com/paritytech/substrate", branch = "polkadot-v0.9.38" }
grandpa = { package = "sc-finality-grandpa", git = "https://github.com/paritytech/substrate", branch = "polkadot-v0.9.38" }
grandpa_primitives = { package = "sp-finality-grandpa", git = "https://github.com/paritytech/substrate", branch = "polkadot-v0.9.38" }
inherents = { package = "sp-inherents", git = "https://github.com/paritytech/substrate", branch = "polkadot-v0.9.38" }
pallet-staking = { git = "https://github.com/paritytech/substrate", branch = "polkadot-v0.9.38" }
pallet-balances = { git = "https://github.com/paritytech/substrate", branch = "polkadot-v0.9.38" }
pallet-transaction-payment = { git = "https://github.com/paritytech/substrate", branch = "polkadot-v0.9.38" }
sc-chain-spec = { git = "https://github.com/paritytech/substrate", branch = "polkadot-v0.9.38" }
sc-cli = { git = "https://github.com/paritytech/substrate", branch = "polkadot-v0.9.38" }
sc-client-api = { git = "https://github.com/paritytech/substrate", branch = "polkadot-v0.9.38" }
sc-consensus = { git = "https://github.com/paritytech/substrate", branch = "polkadot-v0.9.38" }
sc-executor = { git = "https://github.com/paritytech/substrate", branch = "polkadot-v0.9.38" }
sc-network = { git = "https://github.com/paritytech/substrate", branch = "polkadot-v0.9.38" }
sc-network-common = { git = "https://github.com/paritytech/substrate", branch = "polkadot-v0.9.38" }
sc-tracing = { git = "https://github.com/paritytech/substrate", branch = "polkadot-v0.9.38" }
sc-transaction-pool = { git = "https://github.com/paritytech/substrate", branch = "polkadot-v0.9.38" }
sc-service = { git = "https://github.com/paritytech/substrate", default-features = false , branch = "polkadot-v0.9.38" }
sp-arithmetic = { git = "https://github.com/paritytech/substrate", branch = "polkadot-v0.9.38" }
sp-blockchain = { git = "https://github.com/paritytech/substrate", branch = "polkadot-v0.9.38" }
sp-core = { git = "https://github.com/paritytech/substrate", branch = "polkadot-v0.9.38" }
sp-keyring = { git = "https://github.com/paritytech/substrate", branch = "polkadot-v0.9.38" }
sp-runtime = { git = "https://github.com/paritytech/substrate", branch = "polkadot-v0.9.38" }
sp-state-machine = { git = "https://github.com/paritytech/substrate", branch = "polkadot-v0.9.38" }
substrate-test-client = { git = "https://github.com/paritytech/substrate", branch = "polkadot-v0.9.38" }

[dev-dependencies]
pallet-balances = { git = "https://github.com/paritytech/substrate", default-features = false , branch = "polkadot-v0.9.38" }
serde_json = "1.0.81"
<<<<<<< HEAD
substrate-test-utils = { git = "https://github.com/paritytech/substrate", branch = "polkadot-v0.9.38" }
tokio = { version = "1.24.1", features = ["macros"] }
=======
substrate-test-utils = { git = "https://github.com/paritytech/substrate", branch = "master" }
tokio = { version = "1.24.2", features = ["macros"] }
>>>>>>> 09625b5c

[features]
runtime-metrics=["polkadot-test-runtime/runtime-metrics"]
runtime-benchmarks=["polkadot-test-runtime/runtime-benchmarks"]<|MERGE_RESOLUTION|>--- conflicted
+++ resolved
@@ -60,13 +60,8 @@
 [dev-dependencies]
 pallet-balances = { git = "https://github.com/paritytech/substrate", default-features = false , branch = "polkadot-v0.9.38" }
 serde_json = "1.0.81"
-<<<<<<< HEAD
 substrate-test-utils = { git = "https://github.com/paritytech/substrate", branch = "polkadot-v0.9.38" }
 tokio = { version = "1.24.1", features = ["macros"] }
-=======
-substrate-test-utils = { git = "https://github.com/paritytech/substrate", branch = "master" }
-tokio = { version = "1.24.2", features = ["macros"] }
->>>>>>> 09625b5c
 
 [features]
 runtime-metrics=["polkadot-test-runtime/runtime-metrics"]
