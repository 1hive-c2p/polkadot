--- conflicted
+++ resolved
@@ -9,36 +9,21 @@
 # note: special care is taken to avoid inclusion of `sp-io` externals when compiling
 # this crate for WASM. This is critical to avoid forcing all parachain WASM into implementing
 # various unnecessary Substrate-specific endpoints.
-<<<<<<< HEAD
-parity-scale-codec = { version = "1.3.6", default-features = false, features = [ "derive" ] }
-parity-util-mem = { version = "0.8.0", optional = true }
-sp-std = { git = "https://github.com/paritytech/substrate", branch = "polkadot-v0.8.28", default-features = false }
-sp-runtime = { git = "https://github.com/paritytech/substrate", branch = "polkadot-v0.8.28", default-features = false }
-sp-core = { git = "https://github.com/paritytech/substrate", branch = "polkadot-v0.8.28", default-features = false }
-sp-wasm-interface = { git = "https://github.com/paritytech/substrate", branch = "polkadot-v0.8.28", default-features = false }
-=======
 parity-scale-codec = { version = "2.0.0", default-features = false, features = [ "derive" ] }
 parity-util-mem = { version = "0.9.0", optional = true }
 sp-std = { git = "https://github.com/paritytech/substrate", branch = "polkadot-v0.8.29", default-features = false }
 sp-runtime = { git = "https://github.com/paritytech/substrate", branch = "polkadot-v0.8.29", default-features = false }
 sp-core = { git = "https://github.com/paritytech/substrate", branch = "polkadot-v0.8.29", default-features = false }
 sp-wasm-interface = { git = "https://github.com/paritytech/substrate", branch = "polkadot-v0.8.29", default-features = false }
->>>>>>> 2494dec2
 polkadot-core-primitives = { path = "../core-primitives", default-features = false }
 derive_more = "0.99.11"
 
 # all optional crates.
 thiserror = { version = "1.0.22", optional = true }
 serde = { version = "1.0.117", default-features = false, features = [ "derive" ], optional = true }
-<<<<<<< HEAD
-sp-externalities = { git = "https://github.com/paritytech/substrate", branch = "polkadot-v0.8.28", optional = true }
-sc-executor = { git = "https://github.com/paritytech/substrate", branch = "polkadot-v0.8.28", optional = true }
-sp-io = { git = "https://github.com/paritytech/substrate", branch = "polkadot-v0.8.28", optional = true }
-=======
 sp-externalities = { git = "https://github.com/paritytech/substrate", branch = "polkadot-v0.8.29", optional = true }
 sc-executor = { git = "https://github.com/paritytech/substrate", branch = "polkadot-v0.8.29", optional = true }
 sp-io = { git = "https://github.com/paritytech/substrate", branch = "polkadot-v0.8.29", optional = true }
->>>>>>> 2494dec2
 parking_lot = { version = "0.11.1", optional = true }
 log = { version = "0.4.11", optional = true }
 futures = { version = "0.3.8", optional = true }
