--- conflicted
+++ resolved
@@ -5,16 +5,10 @@
 edition = "2018"
 
 [dependencies]
-<<<<<<< HEAD
 sp-core = { git = "https://github.com/paritytech/substrate", default-features = false , branch = "dp-jsonrpsee-integration-2" }
 sp-std = { git = "https://github.com/paritytech/substrate", default-features = false , branch = "dp-jsonrpsee-integration-2" }
 sp-runtime = { git = "https://github.com/paritytech/substrate", default-features = false , branch = "dp-jsonrpsee-integration-2" }
-=======
-sp-core = { git = "https://github.com/paritytech/substrate", branch = "master", default-features = false }
-sp-std = { git = "https://github.com/paritytech/substrate", branch = "master", default-features = false }
-sp-runtime = { git = "https://github.com/paritytech/substrate", branch = "master", default-features = false }
 scale-info = { version = "1.0", default-features = false, features = ["derive"] }
->>>>>>> 9663d395
 parity-scale-codec = { version = "2.0.0", default-features = false, features = [ "derive" ] }
 parity-util-mem = { version = "0.10.0", default-features = false, optional = true }
 
