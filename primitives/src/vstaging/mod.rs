// Copyright 2017-2022 Parity Technologies (UK) Ltd.
// This file is part of Polkadot.

// Polkadot is free software: you can redistribute it and/or modify
// it under the terms of the GNU General Public License as published by
// the Free Software Foundation, either version 3 of the License, or
// (at your option) any later version.

// Polkadot is distributed in the hope that it will be useful,
// but WITHOUT ANY WARRANTY; without even the implied warranty of
// MERCHANTABILITY or FITNESS FOR A PARTICULAR PURPOSE.  See the
// GNU General Public License for more details.

// You should have received a copy of the GNU General Public License
// along with Polkadot.  If not, see <http://www.gnu.org/licenses/>.

//! Staging Primitives.

<<<<<<< HEAD
// Put any primitives used by staging API functions here
pub use crate::v2::*;
use sp_std::prelude::*;

use parity_scale_codec::{Decode, Encode};
use primitives::RuntimeDebug;
use scale_info::TypeInfo;

/// Useful type alias for Para IDs.
pub type ParaId = Id;

/// Candidate's acceptance limitations for asynchronous backing per relay parent.
#[derive(RuntimeDebug, Copy, Clone, PartialEq, Encode, Decode, TypeInfo)]
#[cfg_attr(feature = "std", derive(serde::Serialize, serde::Deserialize))]
pub struct AsyncBackingParameters {
	/// The maximum number of para blocks between the para head in a relay parent
	/// and a new candidate. Restricts nodes from building arbitrary long chains
	/// and spamming other validators.
	///
	/// When async backing is disabled, the only valid value is 0.
	pub max_candidate_depth: u32,
	/// How many ancestors of a relay parent are allowed to build candidates on top
	/// of.
	///
	/// When async backing is disabled, the only valid value is 0.
	pub allowed_ancestry_len: u32,
}

/// Constraints on inbound HRMP channels.
#[derive(RuntimeDebug, Clone, PartialEq, Encode, Decode, TypeInfo)]
pub struct InboundHrmpLimitations<N = BlockNumber> {
	/// An exhaustive set of all valid watermarks, sorted ascending.
	///
	/// It's only expected to contain block numbers at which messages were
	/// previously sent to a para, excluding most recent head.
	pub valid_watermarks: Vec<N>,
}

/// Constraints on outbound HRMP channels.
#[derive(RuntimeDebug, Clone, PartialEq, Encode, Decode, TypeInfo)]
pub struct OutboundHrmpChannelLimitations {
	/// The maximum bytes that can be written to the channel.
	pub bytes_remaining: u32,
	/// The maximum messages that can be written to the channel.
	pub messages_remaining: u32,
}

/// Constraints on the actions that can be taken by a new parachain
/// block. These limitations are implicitly associated with some particular
/// parachain, which should be apparent from usage.
#[derive(RuntimeDebug, Clone, PartialEq, Encode, Decode, TypeInfo)]
pub struct Constraints<N = BlockNumber> {
	/// The minimum relay-parent number accepted under these constraints.
	pub min_relay_parent_number: N,
	/// The maximum Proof-of-Validity size allowed, in bytes.
	pub max_pov_size: u32,
	/// The maximum new validation code size allowed, in bytes.
	pub max_code_size: u32,
	/// The amount of UMP messages remaining.
	pub ump_remaining: u32,
	/// The amount of UMP bytes remaining.
	pub ump_remaining_bytes: u32,
	/// The maximum number of UMP messages allowed per candidate.
	pub max_ump_num_per_candidate: u32,
	/// Remaining DMP queue. Only includes sent-at block numbers.
	pub dmp_remaining_messages: Vec<N>,
	/// The limitations of all registered inbound HRMP channels.
	pub hrmp_inbound: InboundHrmpLimitations<N>,
	/// The limitations of all registered outbound HRMP channels.
	pub hrmp_channels_out: Vec<(ParaId, OutboundHrmpChannelLimitations)>,
	/// The maximum number of HRMP messages allowed per candidate.
	pub max_hrmp_num_per_candidate: u32,
	/// The required parent head-data of the parachain.
	pub required_parent: HeadData,
	/// The expected validation-code-hash of this parachain.
	pub validation_code_hash: ValidationCodeHash,
	/// The code upgrade restriction signal as-of this parachain.
	pub upgrade_restriction: Option<UpgradeRestriction>,
	/// The future validation code hash, if any, and at what relay-parent
	/// number the upgrade would be minimally applied.
	pub future_validation_code: Option<(N, ValidationCodeHash)>,
}
=======
// Put any primitives used by staging APIs functions here

pub mod executor_params;
pub use executor_params::{ExecutorParam, ExecutorParams, ExecutorParamsHash};
>>>>>>> 4ea6ed09
<|MERGE_RESOLUTION|>--- conflicted
+++ resolved
@@ -16,7 +16,6 @@
 
 //! Staging Primitives.
 
-<<<<<<< HEAD
 // Put any primitives used by staging API functions here
 pub use crate::v2::*;
 use sp_std::prelude::*;
@@ -99,9 +98,6 @@
 	/// number the upgrade would be minimally applied.
 	pub future_validation_code: Option<(N, ValidationCodeHash)>,
 }
-=======
-// Put any primitives used by staging APIs functions here
 
 pub mod executor_params;
-pub use executor_params::{ExecutorParam, ExecutorParams, ExecutorParamsHash};
->>>>>>> 4ea6ed09
+pub use executor_params::{ExecutorParam, ExecutorParams, ExecutorParamsHash};