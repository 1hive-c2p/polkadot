[package]
name = "xcm-builder"
description = "Tools & types for building with XCM and its executor."
authors.workspace = true
edition.workspace = true
version.workspace = true

[dependencies]
impl-trait-for-tuples = "0.2.1"
parity-scale-codec = { version = "3.4.0", default-features = false, features = ["derive"] }
scale-info = { version = "2.5.0", default-features = false, features = ["derive"] }
xcm = { path = "..", default-features = false }
xcm-executor = { path = "../xcm-executor", default-features = false }
sp-std = { git = "https://github.com/paritytech/substrate", branch = "master", default-features = false }
sp-arithmetic = { git = "https://github.com/paritytech/substrate", branch = "master", default-features = false }
sp-io = { git = "https://github.com/paritytech/substrate", branch = "master", default-features = false }
sp-runtime = { git = "https://github.com/paritytech/substrate", branch = "master", default-features = false }
frame-support = { git = "https://github.com/paritytech/substrate", branch = "master", default-features = false }
frame-system = { git = "https://github.com/paritytech/substrate", branch = "master", default-features = false }
pallet-transaction-payment = { git = "https://github.com/paritytech/substrate", branch = "master", default-features = false }
log = { version = "0.4.17", default-features = false }

# Polkadot dependencies
polkadot-parachain = { path = "../../parachain", default-features = false }
<<<<<<< HEAD
polkadot-primitives = { path = "../../primitives"}
=======
polkadot-core-primitives = { path = "../../core-primitives", default-features = false }
>>>>>>> 9df80ea1

[dev-dependencies]
primitive-types = "0.12.1"
pallet-balances = { git = "https://github.com/paritytech/substrate", branch = "master" }
pallet-xcm = { path = "../pallet-xcm" }
polkadot-runtime-parachains = { path = "../../runtime/parachains" }
assert_matches = "1.5.0"

[features]
default = ["std"]
runtime-benchmarks = [
	"frame-support/runtime-benchmarks",
	"frame-system/runtime-benchmarks"
]
std = [
	"log/std",
	"parity-scale-codec/std",
	"scale-info/std",
	"xcm/std",
	"xcm-executor/std",
	"sp-std/std",
	"sp-arithmetic/std",
	"sp-io/std",
	"sp-runtime/std",
	"frame-support/std",
	"frame-system/std",
	"polkadot-parachain/std",
	"pallet-transaction-payment/std",
]<|MERGE_RESOLUTION|>--- conflicted
+++ resolved
@@ -22,11 +22,7 @@
 
 # Polkadot dependencies
 polkadot-parachain = { path = "../../parachain", default-features = false }
-<<<<<<< HEAD
-polkadot-primitives = { path = "../../primitives"}
-=======
 polkadot-core-primitives = { path = "../../core-primitives", default-features = false }
->>>>>>> 9df80ea1
 
 [dev-dependencies]
 primitive-types = "0.12.1"
