// Copyright 2020 Parity Technologies (UK) Ltd.
// This file is part of Polkadot.

// Polkadot is free software: you can redistribute it and/or modify
// it under the terms of the GNU General Public License as published by
// the Free Software Foundation, either version 3 of the License, or
// (at your option) any later version.

// Polkadot is distributed in the hope that it will be useful,
// but WITHOUT ANY WARRANTY; without even the implied warranty of
// MERCHANTABILITY or FITNESS FOR A PARTICULAR PURPOSE.  See the
// GNU General Public License for more details.

// You should have received a copy of the GNU General Public License
// along with Polkadot.  If not, see <http://www.gnu.org/licenses/>.

use frame_support::{
	dispatch::GetDispatchInfo,
	traits::{tokens::currency::Currency as CurrencyT, Get, OnUnbalanced as OnUnbalancedT},
	weights::{constants::WEIGHT_PER_SECOND, WeightToFee as WeightToFeeT},
};
use parity_scale_codec::Decode;
use sp_runtime::traits::{SaturatedConversion, Saturating, Zero};
use sp_std::{marker::PhantomData, result::Result};
use xcm::latest::{prelude::*, Weight};
use xcm_executor::{
	traits::{WeightBounds, WeightTrader},
	Assets,
};

pub struct FixedWeightBounds<T, C, M>(PhantomData<(T, C, M)>);
impl<T: Get<Weight>, C: Decode + GetDispatchInfo, M: Get<u32>> WeightBounds<C>
	for FixedWeightBounds<T, C, M>
{
	fn weight(message: &mut Xcm<C>) -> Result<Weight, ()> {
		log::trace!(target: "xcm::weight", "FixedWeightBounds message: {:?}", message);
		let mut instructions_left = M::get();
		Self::weight_with_limit(message, &mut instructions_left)
	}
	fn instr_weight(instruction: &Instruction<C>) -> Result<Weight, ()> {
		Self::instr_weight_with_limit(instruction, &mut u32::max_value())
	}
}

impl<T: Get<Weight>, C: Decode + GetDispatchInfo, M> FixedWeightBounds<T, C, M> {
	fn weight_with_limit(message: &Xcm<C>, instrs_limit: &mut u32) -> Result<Weight, ()> {
		let mut r: Weight = 0;
		*instrs_limit = instrs_limit.checked_sub(message.0.len() as u32).ok_or(())?;
		for m in message.0.iter() {
			r = r.checked_add(Self::instr_weight_with_limit(m, instrs_limit)?).ok_or(())?;
		}
		Ok(r)
	}
	fn instr_weight_with_limit(
		instruction: &Instruction<C>,
		instrs_limit: &mut u32,
	) -> Result<Weight, ()> {
		T::get()
			.checked_add(match instruction {
				Transact { require_weight_at_most, .. } => *require_weight_at_most,
				SetErrorHandler(xcm) | SetAppendix(xcm) =>
					Self::weight_with_limit(xcm, instrs_limit)?,
				_ => 0,
			})
			.ok_or(())
	}
}

pub struct WeightInfoBounds<W, C, M>(PhantomData<(W, C, M)>);
impl<W, C, M> WeightBounds<C> for WeightInfoBounds<W, C, M>
where
	W: XcmWeightInfo<C>,
	C: Decode + GetDispatchInfo,
	M: Get<u32>,
	Instruction<C>: xcm::GetWeight<W>,
{
	fn weight(message: &mut Xcm<C>) -> Result<Weight, ()> {
		log::trace!(target: "xcm::weight", "WeightInfoBounds message: {:?}", message);
		let mut instructions_left = M::get();
		Self::weight_with_limit(message, &mut instructions_left)
	}
	fn instr_weight(instruction: &Instruction<C>) -> Result<Weight, ()> {
		Self::instr_weight_with_limit(instruction, &mut u32::max_value())
	}
}

impl<W, C, M> WeightInfoBounds<W, C, M>
where
	W: XcmWeightInfo<C>,
	C: Decode + GetDispatchInfo,
	M: Get<u32>,
	Instruction<C>: xcm::GetWeight<W>,
{
	fn weight_with_limit(message: &Xcm<C>, instrs_limit: &mut u32) -> Result<Weight, ()> {
		let mut r: Weight = 0;
		*instrs_limit = instrs_limit.checked_sub(message.0.len() as u32).ok_or(())?;
		for m in message.0.iter() {
			r = r.checked_add(Self::instr_weight_with_limit(m, instrs_limit)?).ok_or(())?;
		}
		Ok(r)
	}
	fn instr_weight_with_limit(
		instruction: &Instruction<C>,
		instrs_limit: &mut u32,
	) -> Result<Weight, ()> {
		use xcm::GetWeight;
		instruction
			.weight()
			.checked_add(match instruction {
				Transact { require_weight_at_most, .. } => *require_weight_at_most,
				SetErrorHandler(xcm) | SetAppendix(xcm) =>
					Self::weight_with_limit(xcm, instrs_limit)?,
				_ => 0,
			})
			.ok_or(())
	}
}

/// Function trait for handling some revenue. Similar to a negative imbalance (credit) handler, but for a
/// `MultiAsset`. Sensible implementations will deposit the asset in some known treasury or block-author account.
pub trait TakeRevenue {
	/// Do something with the given `revenue`, which is a single non-wildcard `MultiAsset`.
	fn take_revenue(revenue: MultiAsset);
}

/// Null implementation just burns the revenue.
impl TakeRevenue for () {
	fn take_revenue(_revenue: MultiAsset) {}
}

<<<<<<< HEAD
=======
/// Simple fee calculator that requires payment in a single concrete fungible at a fixed rate.
///
/// The constant `Get` type parameter should be the concrete fungible ID and the amount of it required for
/// one second of weight.
#[deprecated = "Use `FixedRateOfFungible` instead"]
pub struct FixedRateOfConcreteFungible<T: Get<(MultiLocation, u128)>, R: TakeRevenue>(
	Weight,
	u128,
	PhantomData<(T, R)>,
);
#[allow(deprecated)]
impl<T: Get<(MultiLocation, u128)>, R: TakeRevenue> WeightTrader
	for FixedRateOfConcreteFungible<T, R>
{
	fn new() -> Self {
		Self(0, 0, PhantomData)
	}

	fn buy_weight(&mut self, weight: Weight, payment: Assets) -> Result<Assets, XcmError> {
		log::trace!(
			target: "xcm::weight",
			"FixedRateOfConcreteFungible::buy_weight weight: {:?}, payment: {:?}",
			weight, payment,
		);
		let (id, units_per_second) = T::get();
		let amount = units_per_second * (weight as u128) / (WEIGHT_PER_SECOND.ref_time() as u128);
		let unused =
			payment.checked_sub((id, amount).into()).map_err(|_| XcmError::TooExpensive)?;
		self.0 = self.0.saturating_add(weight);
		self.1 = self.1.saturating_add(amount);
		Ok(unused)
	}

	fn refund_weight(&mut self, weight: Weight) -> Option<MultiAsset> {
		log::trace!(target: "xcm::weight", "FixedRateOfConcreteFungible::refund_weight weight: {:?}", weight);
		let (id, units_per_second) = T::get();
		let weight = weight.min(self.0);
		let amount = units_per_second * (weight as u128) / (WEIGHT_PER_SECOND.ref_time() as u128);
		self.0 -= weight;
		self.1 = self.1.saturating_sub(amount);
		if amount > 0 {
			Some((Concrete(id), amount).into())
		} else {
			None
		}
	}
}
#[allow(deprecated)]
impl<T: Get<(MultiLocation, u128)>, R: TakeRevenue> Drop for FixedRateOfConcreteFungible<T, R> {
	fn drop(&mut self) {
		if self.1 > 0 {
			R::take_revenue((Concrete(T::get().0), self.1).into());
		}
	}
}

>>>>>>> 95818496
/// Simple fee calculator that requires payment in a single fungible at a fixed rate.
///
/// The constant `Get` type parameter should be the fungible ID and the amount of it required for
/// one second of weight.
pub struct FixedRateOfFungible<T: Get<(AssetId, u128)>, R: TakeRevenue>(
	Weight,
	u128,
	PhantomData<(T, R)>,
);
impl<T: Get<(AssetId, u128)>, R: TakeRevenue> WeightTrader for FixedRateOfFungible<T, R> {
	fn new() -> Self {
		Self(0, 0, PhantomData)
	}

	fn buy_weight(&mut self, weight: Weight, payment: Assets) -> Result<Assets, XcmError> {
		log::trace!(
			target: "xcm::weight",
			"FixedRateOfFungible::buy_weight weight: {:?}, payment: {:?}",
			weight, payment,
		);
		let (id, units_per_second) = T::get();
		let amount = units_per_second * (weight as u128) / (WEIGHT_PER_SECOND.ref_time() as u128);
		if amount == 0 {
			return Ok(payment)
		}
		let unused =
			payment.checked_sub((id, amount).into()).map_err(|_| XcmError::TooExpensive)?;
		self.0 = self.0.saturating_add(weight);
		self.1 = self.1.saturating_add(amount);
		Ok(unused)
	}

	fn refund_weight(&mut self, weight: Weight) -> Option<MultiAsset> {
		log::trace!(target: "xcm::weight", "FixedRateOfFungible::refund_weight weight: {:?}", weight);
		let (id, units_per_second) = T::get();
		let weight = weight.min(self.0);
		let amount = units_per_second * (weight as u128) / (WEIGHT_PER_SECOND.ref_time() as u128);
		self.0 -= weight;
		self.1 = self.1.saturating_sub(amount);
		if amount > 0 {
			Some((id, amount).into())
		} else {
			None
		}
	}
}

impl<T: Get<(AssetId, u128)>, R: TakeRevenue> Drop for FixedRateOfFungible<T, R> {
	fn drop(&mut self) {
		if self.1 > 0 {
			R::take_revenue((T::get().0, self.1).into());
		}
	}
}

/// Weight trader which uses the `TransactionPayment` pallet to set the right price for weight and then
/// places any weight bought into the right account.
pub struct UsingComponents<
	WeightToFee: WeightToFeeT<Balance = Currency::Balance>,
	AssetId: Get<MultiLocation>,
	AccountId,
	Currency: CurrencyT<AccountId>,
	OnUnbalanced: OnUnbalancedT<Currency::NegativeImbalance>,
>(
	Weight,
	Currency::Balance,
	PhantomData<(WeightToFee, AssetId, AccountId, Currency, OnUnbalanced)>,
);
impl<
		WeightToFee: WeightToFeeT<Balance = Currency::Balance>,
		AssetId: Get<MultiLocation>,
		AccountId,
		Currency: CurrencyT<AccountId>,
		OnUnbalanced: OnUnbalancedT<Currency::NegativeImbalance>,
	> WeightTrader for UsingComponents<WeightToFee, AssetId, AccountId, Currency, OnUnbalanced>
{
	fn new() -> Self {
		Self(0, Zero::zero(), PhantomData)
	}

	fn buy_weight(&mut self, weight: Weight, payment: Assets) -> Result<Assets, XcmError> {
		log::trace!(target: "xcm::weight", "UsingComponents::buy_weight weight: {:?}, payment: {:?}", weight, payment);
		let amount =
			WeightToFee::weight_to_fee(&frame_support::weights::Weight::from_ref_time(weight));
		let u128_amount: u128 = amount.try_into().map_err(|_| XcmError::Overflow)?;
		let required = (Concrete(AssetId::get()), u128_amount).into();
		let unused = payment.checked_sub(required).map_err(|_| XcmError::TooExpensive)?;
		self.0 = self.0.saturating_add(weight);
		self.1 = self.1.saturating_add(amount);
		Ok(unused)
	}

	fn refund_weight(&mut self, weight: Weight) -> Option<MultiAsset> {
		log::trace!(target: "xcm::weight", "UsingComponents::refund_weight weight: {:?}", weight);
		let weight = weight.min(self.0);
		let amount =
			WeightToFee::weight_to_fee(&frame_support::weights::Weight::from_ref_time(weight));
		self.0 -= weight;
		self.1 = self.1.saturating_sub(amount);
		let amount: u128 = amount.saturated_into();
		if amount > 0 {
			Some((AssetId::get(), amount).into())
		} else {
			None
		}
	}
}
impl<
		WeightToFee: WeightToFeeT<Balance = Currency::Balance>,
		AssetId: Get<MultiLocation>,
		AccountId,
		Currency: CurrencyT<AccountId>,
		OnUnbalanced: OnUnbalancedT<Currency::NegativeImbalance>,
	> Drop for UsingComponents<WeightToFee, AssetId, AccountId, Currency, OnUnbalanced>
{
	fn drop(&mut self) {
		OnUnbalanced::on_unbalanced(Currency::issue(self.1));
	}
}<|MERGE_RESOLUTION|>--- conflicted
+++ resolved
@@ -128,65 +128,6 @@
 	fn take_revenue(_revenue: MultiAsset) {}
 }
 
-<<<<<<< HEAD
-=======
-/// Simple fee calculator that requires payment in a single concrete fungible at a fixed rate.
-///
-/// The constant `Get` type parameter should be the concrete fungible ID and the amount of it required for
-/// one second of weight.
-#[deprecated = "Use `FixedRateOfFungible` instead"]
-pub struct FixedRateOfConcreteFungible<T: Get<(MultiLocation, u128)>, R: TakeRevenue>(
-	Weight,
-	u128,
-	PhantomData<(T, R)>,
-);
-#[allow(deprecated)]
-impl<T: Get<(MultiLocation, u128)>, R: TakeRevenue> WeightTrader
-	for FixedRateOfConcreteFungible<T, R>
-{
-	fn new() -> Self {
-		Self(0, 0, PhantomData)
-	}
-
-	fn buy_weight(&mut self, weight: Weight, payment: Assets) -> Result<Assets, XcmError> {
-		log::trace!(
-			target: "xcm::weight",
-			"FixedRateOfConcreteFungible::buy_weight weight: {:?}, payment: {:?}",
-			weight, payment,
-		);
-		let (id, units_per_second) = T::get();
-		let amount = units_per_second * (weight as u128) / (WEIGHT_PER_SECOND.ref_time() as u128);
-		let unused =
-			payment.checked_sub((id, amount).into()).map_err(|_| XcmError::TooExpensive)?;
-		self.0 = self.0.saturating_add(weight);
-		self.1 = self.1.saturating_add(amount);
-		Ok(unused)
-	}
-
-	fn refund_weight(&mut self, weight: Weight) -> Option<MultiAsset> {
-		log::trace!(target: "xcm::weight", "FixedRateOfConcreteFungible::refund_weight weight: {:?}", weight);
-		let (id, units_per_second) = T::get();
-		let weight = weight.min(self.0);
-		let amount = units_per_second * (weight as u128) / (WEIGHT_PER_SECOND.ref_time() as u128);
-		self.0 -= weight;
-		self.1 = self.1.saturating_sub(amount);
-		if amount > 0 {
-			Some((Concrete(id), amount).into())
-		} else {
-			None
-		}
-	}
-}
-#[allow(deprecated)]
-impl<T: Get<(MultiLocation, u128)>, R: TakeRevenue> Drop for FixedRateOfConcreteFungible<T, R> {
-	fn drop(&mut self) {
-		if self.1 > 0 {
-			R::take_revenue((Concrete(T::get().0), self.1).into());
-		}
-	}
-}
-
->>>>>>> 95818496
 /// Simple fee calculator that requires payment in a single fungible at a fixed rate.
 ///
 /// The constant `Get` type parameter should be the fungible ID and the amount of it required for
