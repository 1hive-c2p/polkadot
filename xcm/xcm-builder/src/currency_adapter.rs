// Copyright 2020 Parity Technologies (UK) Ltd.
// This file is part of Polkadot.

// Polkadot is free software: you can redistribute it and/or modify
// it under the terms of the GNU General Public License as published by
// the Free Software Foundation, either version 3 of the License, or
// (at your option) any later version.

// Polkadot is distributed in the hope that it will be useful,
// but WITHOUT ANY WARRANTY; without even the implied warranty of
// MERCHANTABILITY or FITNESS FOR A PARTICULAR PURPOSE.  See the
// GNU General Public License for more details.

// You should have received a copy of the GNU General Public License
// along with Polkadot.  If not, see <http://www.gnu.org/licenses/>.

//! Adapters to work with `frame_support::traits::Currency` through XCM.

use super::MintLocation;
use frame_support::traits::{ExistenceRequirement::AllowDeath, Get, WithdrawReasons};
use sp_runtime::traits::CheckedSub;
use sp_std::{marker::PhantomData, result};
use xcm::latest::{Error as XcmError, MultiAsset, MultiLocation, Result, XcmContext};
use xcm_executor::{
	traits::{Convert, MatchesFungible, TransactAsset},
	Assets,
};

/// Asset transaction errors.
enum Error {
	/// Asset not found.
	AssetNotFound,
	/// `MultiLocation` to `AccountId` conversion failed.
	AccountIdConversionFailed,
}

impl From<Error> for XcmError {
	fn from(e: Error) -> Self {
		use XcmError::FailedToTransactAsset;
		match e {
			Error::AssetNotFound => XcmError::AssetNotFound,
			Error::AccountIdConversionFailed => FailedToTransactAsset("AccountIdConversionFailed"),
		}
	}
}

/// Simple adapter to use a currency as asset transactor. This type can be used as `type AssetTransactor` in
/// `xcm::Config`.
///
/// # Example
/// ```
/// use parity_scale_codec::Decode;
/// use frame_support::{parameter_types, PalletId};
/// use sp_runtime::traits::{AccountIdConversion, TrailingZeroInput};
/// use xcm::latest::prelude::*;
/// use xcm_builder::{ParentIsPreset, CurrencyAdapter, IsConcrete};
///
/// /// Our chain's account id.
/// type AccountId = sp_runtime::AccountId32;
///
/// /// Our relay chain's location.
/// parameter_types! {
///     pub RelayChain: MultiLocation = Parent.into();
///     pub CheckingAccount: AccountId = PalletId(*b"checking").into_account_truncating();
/// }
///
/// /// Some items that implement `Convert<MultiLocation, AccountId>`. Can be more, but for now we just assume we accept
/// /// messages from the parent (relay chain).
/// pub type LocationConverter = (ParentIsPreset<AccountId>);
///
/// /// Just a dummy implementation of `Currency`. Normally this would be `Balances`.
/// pub type CurrencyImpl = ();
///
/// /// Final currency adapter. This can be used in `xcm::Config` to specify how asset related transactions happen.
/// pub type AssetTransactor = CurrencyAdapter<
///     // Use this `Currency` impl instance:
///     CurrencyImpl,
///     // The matcher: use the currency when the asset is a concrete asset in our relay chain.
///     IsConcrete<RelayChain>,
///     // The local converter: default account of the parent relay chain.
///     LocationConverter,
///     // Our chain's account ID type.
///     AccountId,
///     // The checking account. Can be any deterministic inaccessible account.
///     CheckingAccount,
/// >;
/// ```
pub struct CurrencyAdapter<Currency, Matcher, AccountIdConverter, AccountId, CheckedAccount>(
	PhantomData<(Currency, Matcher, AccountIdConverter, AccountId, CheckedAccount)>,
);

impl<
		Currency: frame_support::traits::Currency<AccountId>,
		Matcher: MatchesFungible<Currency::Balance>,
		AccountIdConverter: Convert<MultiLocation, AccountId>,
		AccountId: Clone, // can't get away without it since Currency is generic over it.
		CheckedAccount: Get<Option<(AccountId, MintLocation)>>,
	> CurrencyAdapter<Currency, Matcher, AccountIdConverter, AccountId, CheckedAccount>
{
	fn can_accrue_checked(_checked_account: AccountId, _amount: Currency::Balance) -> Result {
		Ok(())
	}
	fn can_reduce_checked(checked_account: AccountId, amount: Currency::Balance) -> Result {
		let new_balance = Currency::free_balance(&checked_account)
			.checked_sub(&amount)
			.ok_or(XcmError::NotWithdrawable)?;
		Currency::ensure_can_withdraw(
			&checked_account,
			amount,
			WithdrawReasons::TRANSFER,
			new_balance,
		)
		.map_err(|_| XcmError::NotWithdrawable)
	}
	fn accrue_checked(checked_account: AccountId, amount: Currency::Balance) {
		Currency::deposit_creating(&checked_account, amount);
	}
	fn reduce_checked(checked_account: AccountId, amount: Currency::Balance) {
		let ok =
			Currency::withdraw(&checked_account, amount, WithdrawReasons::TRANSFER, AllowDeath)
				.is_ok();
		debug_assert!(ok, "`can_check_in` must have returned `true` immediately prior; qed");
	}
}

impl<
		Currency: frame_support::traits::Currency<AccountId>,
		Matcher: MatchesFungible<Currency::Balance>,
		AccountIdConverter: Convert<MultiLocation, AccountId>,
		AccountId: Clone, // can't get away without it since Currency is generic over it.
		CheckedAccount: Get<Option<(AccountId, MintLocation)>>,
	> TransactAsset
	for CurrencyAdapter<Currency, Matcher, AccountIdConverter, AccountId, CheckedAccount>
{
	fn can_check_in(_origin: &MultiLocation, what: &MultiAsset, _context: &XcmContext) -> Result {
		log::trace!(target: "xcm::currency_adapter", "can_check_in origin: {:?}, what: {:?}", _origin, what);
		// Check we handle this asset.
		let amount: Currency::Balance =
			Matcher::matches_fungible(what).ok_or(Error::AssetNotFound)?;
		match CheckedAccount::get() {
			Some((checked_account, MintLocation::Local)) =>
				Self::can_reduce_checked(checked_account, amount),
			Some((checked_account, MintLocation::NonLocal)) =>
				Self::can_accrue_checked(checked_account, amount),
			None => Ok(()),
		}
	}

	fn check_in(_origin: &MultiLocation, what: &MultiAsset, _context: &XcmContext) {
		log::trace!(target: "xcm::currency_adapter", "check_in origin: {:?}, what: {:?}", _origin, what);
		if let Some(amount) = Matcher::matches_fungible(what) {
<<<<<<< HEAD
			match CheckedAccount::get() {
				Some((checked_account, MintLocation::Local)) =>
					Self::reduce_checked(checked_account, amount),
				Some((checked_account, MintLocation::NonLocal)) =>
					Self::accrue_checked(checked_account, amount),
				None => (),
=======
			if let Some(checked_account) = CheckedAccount::get() {
				let ok = Currency::withdraw(
					&checked_account,
					amount,
					WithdrawReasons::TRANSFER,
					AllowDeath,
				)
				.is_ok();
				if ok {
					Currency::reactivate(amount);
				}
				debug_assert!(
					ok,
					"`can_check_in` must have returned `true` immediately prior; qed"
				);
>>>>>>> 7e0fcfa9
			}
		}
	}

	fn can_check_out(_dest: &MultiLocation, what: &MultiAsset, _context: &XcmContext) -> Result {
		log::trace!(target: "xcm::currency_adapter", "check_out dest: {:?}, what: {:?}", _dest, what);
		let amount = Matcher::matches_fungible(what).ok_or(Error::AssetNotFound)?;
		match CheckedAccount::get() {
			Some((checked_account, MintLocation::Local)) =>
				Self::can_accrue_checked(checked_account, amount),
			Some((checked_account, MintLocation::NonLocal)) =>
				Self::can_reduce_checked(checked_account, amount),
			None => Ok(()),
		}
	}

	fn check_out(_dest: &MultiLocation, what: &MultiAsset, _context: &XcmContext) {
		log::trace!(target: "xcm::currency_adapter", "check_out dest: {:?}, what: {:?}", _dest, what);
		if let Some(amount) = Matcher::matches_fungible(what) {
<<<<<<< HEAD
			match CheckedAccount::get() {
				Some((checked_account, MintLocation::Local)) =>
					Self::accrue_checked(checked_account, amount),
				Some((checked_account, MintLocation::NonLocal)) =>
					Self::reduce_checked(checked_account, amount),
				None => (),
=======
			if let Some(checked_account) = CheckedAccount::get() {
				Currency::deposit_creating(&checked_account, amount);
				Currency::deactivate(amount);
>>>>>>> 7e0fcfa9
			}
		}
	}

	fn deposit_asset(what: &MultiAsset, who: &MultiLocation, _context: &XcmContext) -> Result {
		log::trace!(target: "xcm::currency_adapter", "deposit_asset what: {:?}, who: {:?}", what, who);
		// Check we handle this asset.
		let amount = Matcher::matches_fungible(&what).ok_or(Error::AssetNotFound)?;
		let who =
			AccountIdConverter::convert_ref(who).map_err(|()| Error::AccountIdConversionFailed)?;
		let _imbalance = Currency::deposit_creating(&who, amount);
		Ok(())
	}

	fn withdraw_asset(
		what: &MultiAsset,
		who: &MultiLocation,
		_maybe_context: Option<&XcmContext>,
	) -> result::Result<Assets, XcmError> {
		log::trace!(target: "xcm::currency_adapter", "withdraw_asset what: {:?}, who: {:?}", what, who);
		// Check we handle this asset.
		let amount = Matcher::matches_fungible(what).ok_or(Error::AssetNotFound)?;
		let who =
			AccountIdConverter::convert_ref(who).map_err(|()| Error::AccountIdConversionFailed)?;
		Currency::withdraw(&who, amount, WithdrawReasons::TRANSFER, AllowDeath)
			.map_err(|e| XcmError::FailedToTransactAsset(e.into()))?;
		Ok(what.clone().into())
	}

	fn internal_transfer_asset(
		asset: &MultiAsset,
		from: &MultiLocation,
		to: &MultiLocation,
		_context: &XcmContext,
	) -> result::Result<Assets, XcmError> {
		log::trace!(target: "xcm::currency_adapter", "internal_transfer_asset asset: {:?}, from: {:?}, to: {:?}", asset, from, to);
		let amount = Matcher::matches_fungible(asset).ok_or(Error::AssetNotFound)?;
		let from =
			AccountIdConverter::convert_ref(from).map_err(|()| Error::AccountIdConversionFailed)?;
		let to =
			AccountIdConverter::convert_ref(to).map_err(|()| Error::AccountIdConversionFailed)?;
		Currency::transfer(&from, &to, amount, AllowDeath)
			.map_err(|e| XcmError::FailedToTransactAsset(e.into()))?;
		Ok(asset.clone().into())
	}
}<|MERGE_RESOLUTION|>--- conflicted
+++ resolved
@@ -114,11 +114,15 @@
 	}
 	fn accrue_checked(checked_account: AccountId, amount: Currency::Balance) {
 		Currency::deposit_creating(&checked_account, amount);
+		Currency::deactivate(amount);
 	}
 	fn reduce_checked(checked_account: AccountId, amount: Currency::Balance) {
 		let ok =
 			Currency::withdraw(&checked_account, amount, WithdrawReasons::TRANSFER, AllowDeath)
 				.is_ok();
+		if ok {
+			Currency::reactivate(amount);
+		}
 		debug_assert!(ok, "`can_check_in` must have returned `true` immediately prior; qed");
 	}
 }
@@ -149,30 +153,12 @@
 	fn check_in(_origin: &MultiLocation, what: &MultiAsset, _context: &XcmContext) {
 		log::trace!(target: "xcm::currency_adapter", "check_in origin: {:?}, what: {:?}", _origin, what);
 		if let Some(amount) = Matcher::matches_fungible(what) {
-<<<<<<< HEAD
 			match CheckedAccount::get() {
 				Some((checked_account, MintLocation::Local)) =>
 					Self::reduce_checked(checked_account, amount),
 				Some((checked_account, MintLocation::NonLocal)) =>
 					Self::accrue_checked(checked_account, amount),
 				None => (),
-=======
-			if let Some(checked_account) = CheckedAccount::get() {
-				let ok = Currency::withdraw(
-					&checked_account,
-					amount,
-					WithdrawReasons::TRANSFER,
-					AllowDeath,
-				)
-				.is_ok();
-				if ok {
-					Currency::reactivate(amount);
-				}
-				debug_assert!(
-					ok,
-					"`can_check_in` must have returned `true` immediately prior; qed"
-				);
->>>>>>> 7e0fcfa9
 			}
 		}
 	}
@@ -192,18 +178,12 @@
 	fn check_out(_dest: &MultiLocation, what: &MultiAsset, _context: &XcmContext) {
 		log::trace!(target: "xcm::currency_adapter", "check_out dest: {:?}, what: {:?}", _dest, what);
 		if let Some(amount) = Matcher::matches_fungible(what) {
-<<<<<<< HEAD
 			match CheckedAccount::get() {
 				Some((checked_account, MintLocation::Local)) =>
 					Self::accrue_checked(checked_account, amount),
 				Some((checked_account, MintLocation::NonLocal)) =>
 					Self::reduce_checked(checked_account, amount),
 				None => (),
-=======
-			if let Some(checked_account) = CheckedAccount::get() {
-				Currency::deposit_creating(&checked_account, amount);
-				Currency::deactivate(amount);
->>>>>>> 7e0fcfa9
 			}
 		}
 	}
