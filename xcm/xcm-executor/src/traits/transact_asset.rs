// Copyright 2020 Parity Technologies (UK) Ltd.
// This file is part of Polkadot.

// Polkadot is free software: you can redistribute it and/or modify
// it under the terms of the GNU General Public License as published by
// the Free Software Foundation, either version 3 of the License, or
// (at your option) any later version.

// Polkadot is distributed in the hope that it will be useful,
// but WITHOUT ANY WARRANTY; without even the implied warranty of
// MERCHANTABILITY or FITNESS FOR A PARTICULAR PURPOSE.  See the
// GNU General Public License for more details.

// You should have received a copy of the GNU General Public License
// along with Polkadot.  If not, see <http://www.gnu.org/licenses/>.

use crate::Assets;
use sp_std::result::Result;
use xcm::latest::{Error as XcmError, MultiAsset, MultiLocation, Result as XcmResult, XcmContext};

/// Facility for asset transacting.
///
/// This should work with as many asset/location combinations as possible. Locations to support may include non-account
/// locations such as a `MultiLocation::X1(Junction::Parachain)`. Different chains may handle them in different ways.
///
/// Can be amalgamated as a tuple of items that implement this trait. In such executions, if any of the transactors
/// returns `Ok(())`, then it will short circuit. Else, execution is passed to the next transactor.
pub trait TransactAsset {
	/// Ensure that `check_in` will result in `Ok`.
	///
	/// When composed as a tuple, all type-items are called and at least one must result in `Ok`.
	fn can_check_in(
		_origin: &MultiLocation,
		_what: &MultiAsset,
		_context: &XcmContext,
	) -> XcmResult {
		Err(XcmError::Unimplemented)
	}

	/// An asset has been teleported in from the given origin. This should do whatever housekeeping is needed.
	///
	/// NOTE: This will make only a best-effort at bookkeeping. The caller should ensure that `can_check_in` has
	/// returned with `Ok` in order to guarantee that this operation proceeds properly.
	///
	/// Implementation note: In general this will do one of two things: On chains where the asset is native,
	/// it will reduce the assets from a special "teleported" account so that a) total-issuance is preserved;
	/// and b) to ensure that no more assets can be teleported in than were teleported out overall (this should
	/// not be needed if the teleporting chains are to be trusted, but better to be safe than sorry). On chains
	/// where the asset is not native then it will generally just be a no-op.
	///
	/// When composed as a tuple, all type-items are called. It is up to the implementer that there exists no
	/// value for `_what` which can cause side-effects for more than one of the type-items.
	fn check_in(_origin: &MultiLocation, _what: &MultiAsset, _context: &XcmContext) {}

	/// An asset has been teleported out to the given destination. This should do whatever housekeeping is needed.
	///
	/// Implementation note: In general this will do one of two things: On chains where the asset is native,
	/// it will increase the assets in a special "teleported" account so that a) total-issuance is preserved; and
	/// b) to ensure that no more assets can be teleported in than were teleported out overall (this should not
	/// be needed if the teleporting chains are to be trusted, but better to be safe than sorry). On chains where
	/// the asset is not native then it will generally just be a no-op.
	///
	/// When composed as a tuple, all type-items are called. It is up to the implementer that there exists no
	/// value for `_what` which can cause side-effects for more than one of the type-items.
	fn check_out(_dest: &MultiLocation, _what: &MultiAsset, _context: &XcmContext) {}

	/// Deposit the `what` asset into the account of `who`.
	///
	/// Implementations should return `XcmError::FailedToTransactAsset` if deposit failed.
	fn deposit_asset(_what: &MultiAsset, _who: &MultiLocation, _context: &XcmContext) -> XcmResult {
		Err(XcmError::Unimplemented)
	}

	/// Ensure that `withdraw_asset` will result in `Ok`.
	///
	/// When composed as a tuple, all type-items are called and at least one must result in `Ok`.
	fn can_withdraw_asset(_what: &MultiAsset, _who: &MultiLocation) -> XcmResult {
		Err(XcmError::Unimplemented)
	}

	/// Withdraw the given asset from the consensus system. Return the actual asset(s) withdrawn,
	/// which should always be equal to `_what`.
	///
	/// The XCM `_maybe_context` parameter may be `None` when the caller of `withdraw_asset` is
	/// outside of the context of a currently-executing XCM. An example will be the `charge_fees`
	/// method in the XCM executor.
	///
	/// Implementations should return `XcmError::FailedToTransactAsset` if withdraw failed.
	fn withdraw_asset(
		_what: &MultiAsset,
		_who: &MultiLocation,
		_maybe_context: Option<&XcmContext>,
	) -> Result<Assets, XcmError> {
		Err(XcmError::Unimplemented)
	}

	/// Move an `asset` `from` one location in `to` another location.
	///
	/// Returns `XcmError::FailedToTransactAsset` if transfer failed.
	///
	/// ## Notes
	/// This function is meant to only be implemented by the type implementing `TransactAsset`, and
	/// not be called directly. Most common API usages will instead call `transfer_asset`, which in
	/// turn has a default implementation that calls `internal_transfer_asset`. As such, **please
	/// do not call this method directly unless you know what you're doing**.
	fn internal_transfer_asset(
		_asset: &MultiAsset,
		_from: &MultiLocation,
		_to: &MultiLocation,
		_context: &XcmContext,
	) -> Result<Assets, XcmError> {
		Err(XcmError::Unimplemented)
	}

	/// Move an `asset` `from` one location in `to` another location.
	///
	/// Attempts to use `internal_transfer_asset` and if not available then falls back to using a
	/// two-part withdraw/deposit.
	fn transfer_asset(
		asset: &MultiAsset,
		from: &MultiLocation,
		to: &MultiLocation,
		context: &XcmContext,
	) -> Result<Assets, XcmError> {
		match Self::internal_transfer_asset(asset, from, to, context) {
			Err(XcmError::AssetNotFound | XcmError::Unimplemented) => {
				let assets = Self::withdraw_asset(asset, from, Some(context))?;
				// Not a very forgiving attitude; once we implement roll-backs then it'll be nicer.
				Self::deposit_asset(asset, to, context)?;
				Ok(assets)
			},
			result => result,
		}
	}
}

#[impl_trait_for_tuples::impl_for_tuples(30)]
impl TransactAsset for Tuple {
	fn can_check_in(origin: &MultiLocation, what: &MultiAsset, context: &XcmContext) -> XcmResult {
		for_tuples!( #(
			match Tuple::can_check_in(origin, what, context) {
				Err(XcmError::AssetNotFound) | Err(XcmError::Unimplemented) => (),
				r => return r,
			}
		)* );
		log::trace!(
			target: "xcm::TransactAsset::can_check_in",
			"asset not found: what: {:?}, origin: {:?}, context: {:?}",
			what,
			origin,
			context,
		);
		Err(XcmError::AssetNotFound)
	}

	fn check_in(origin: &MultiLocation, what: &MultiAsset, context: &XcmContext) {
		for_tuples!( #(
			Tuple::check_in(origin, what, context);
		)* );
	}

	fn check_out(dest: &MultiLocation, what: &MultiAsset, context: &XcmContext) {
		for_tuples!( #(
			Tuple::check_out(dest, what, context);
		)* );
	}

	fn deposit_asset(what: &MultiAsset, who: &MultiLocation, context: &XcmContext) -> XcmResult {
		for_tuples!( #(
			match Tuple::deposit_asset(what, who, context) {
				Err(XcmError::AssetNotFound) | Err(XcmError::Unimplemented) => (),
				r => return r,
			}
		)* );
		log::trace!(
			target: "xcm::TransactAsset::deposit_asset",
			"did not deposit asset: what: {:?}, who: {:?}, context: {:?}",
			what,
			who,
			context,
		);
		Err(XcmError::AssetNotFound)
	}

<<<<<<< HEAD
	fn can_withdraw_asset(what: &MultiAsset, who: &MultiLocation) -> XcmResult {
		for_tuples!( #(
			match Tuple::can_withdraw_asset(what, who) {
				Err(XcmError::AssetNotFound) | Err(XcmError::Unimplemented) => (),
				r => return r,
			}
		)* );
		log::trace!(
			target: "xcm::TransactAsset::can_withdraw_asset",
			"asset not found: what: {:?}, who: {:?}",
			what,
			who,
		);
		Err(XcmError::AssetNotFound)
	}

	fn withdraw_asset(what: &MultiAsset, who: &MultiLocation) -> Result<Assets, XcmError> {
=======
	fn withdraw_asset(
		what: &MultiAsset,
		who: &MultiLocation,
		maybe_context: Option<&XcmContext>,
	) -> Result<Assets, XcmError> {
>>>>>>> 7d05afd1
		for_tuples!( #(
			match Tuple::withdraw_asset(what, who, maybe_context) {
				Err(XcmError::AssetNotFound) | Err(XcmError::Unimplemented) => (),
				r => return r,
			}
		)* );
		log::trace!(
			target: "xcm::TransactAsset::withdraw_asset",
			"did not withdraw asset: what: {:?}, who: {:?}, maybe_context: {:?}",
			what,
			who,
			maybe_context,
		);
		Err(XcmError::AssetNotFound)
	}

	fn internal_transfer_asset(
		what: &MultiAsset,
		from: &MultiLocation,
		to: &MultiLocation,
		context: &XcmContext,
	) -> Result<Assets, XcmError> {
		for_tuples!( #(
			match Tuple::internal_transfer_asset(what, from, to, context) {
				Err(XcmError::AssetNotFound) | Err(XcmError::Unimplemented) => (),
				r => return r,
			}
		)* );
		log::trace!(
			target: "xcm::TransactAsset::internal_transfer_asset",
			"did not transfer asset: what: {:?}, from: {:?}, to: {:?}, context: {:?}",
			what,
			from,
			to,
			context,
		);
		Err(XcmError::AssetNotFound)
	}
}

#[cfg(test)]
mod tests {
	use super::*;
	use xcm::latest::Junctions::Here;

	pub struct UnimplementedTransactor;
	impl TransactAsset for UnimplementedTransactor {}

	pub struct NotFoundTransactor;
	impl TransactAsset for NotFoundTransactor {
		fn can_check_in(
			_origin: &MultiLocation,
			_what: &MultiAsset,
			_context: &XcmContext,
		) -> XcmResult {
			Err(XcmError::AssetNotFound)
		}

		fn deposit_asset(
			_what: &MultiAsset,
			_who: &MultiLocation,
			_context: &XcmContext,
		) -> XcmResult {
			Err(XcmError::AssetNotFound)
		}

<<<<<<< HEAD
		fn can_withdraw_asset(_what: &MultiAsset, _who: &MultiLocation) -> XcmResult {
			Err(XcmError::AssetNotFound)
		}

		fn withdraw_asset(_what: &MultiAsset, _who: &MultiLocation) -> Result<Assets, XcmError> {
=======
		fn withdraw_asset(
			_what: &MultiAsset,
			_who: &MultiLocation,
			_context: Option<&XcmContext>,
		) -> Result<Assets, XcmError> {
>>>>>>> 7d05afd1
			Err(XcmError::AssetNotFound)
		}

		fn internal_transfer_asset(
			_what: &MultiAsset,
			_from: &MultiLocation,
			_to: &MultiLocation,
			_context: &XcmContext,
		) -> Result<Assets, XcmError> {
			Err(XcmError::AssetNotFound)
		}
	}

	pub struct OverflowTransactor;
	impl TransactAsset for OverflowTransactor {
		fn can_check_in(
			_origin: &MultiLocation,
			_what: &MultiAsset,
			_context: &XcmContext,
		) -> XcmResult {
			Err(XcmError::Overflow)
		}

		fn deposit_asset(
			_what: &MultiAsset,
			_who: &MultiLocation,
			_context: &XcmContext,
		) -> XcmResult {
			Err(XcmError::Overflow)
		}

<<<<<<< HEAD
		fn can_withdraw_asset(_what: &MultiAsset, _who: &MultiLocation) -> XcmResult {
			Err(XcmError::Overflow)
		}

		fn withdraw_asset(_what: &MultiAsset, _who: &MultiLocation) -> Result<Assets, XcmError> {
=======
		fn withdraw_asset(
			_what: &MultiAsset,
			_who: &MultiLocation,
			_context: Option<&XcmContext>,
		) -> Result<Assets, XcmError> {
>>>>>>> 7d05afd1
			Err(XcmError::Overflow)
		}

		fn internal_transfer_asset(
			_what: &MultiAsset,
			_from: &MultiLocation,
			_to: &MultiLocation,
			_context: &XcmContext,
		) -> Result<Assets, XcmError> {
			Err(XcmError::Overflow)
		}
	}

	pub struct SuccessfulTransactor;
	impl TransactAsset for SuccessfulTransactor {
		fn can_check_in(
			_origin: &MultiLocation,
			_what: &MultiAsset,
			_context: &XcmContext,
		) -> XcmResult {
			Ok(())
		}

		fn deposit_asset(
			_what: &MultiAsset,
			_who: &MultiLocation,
			_context: &XcmContext,
		) -> XcmResult {
			Ok(())
		}

<<<<<<< HEAD
		fn can_withdraw_asset(_what: &MultiAsset, _who: &MultiLocation) -> XcmResult {
			Ok(())
		}

		fn withdraw_asset(_what: &MultiAsset, _who: &MultiLocation) -> Result<Assets, XcmError> {
=======
		fn withdraw_asset(
			_what: &MultiAsset,
			_who: &MultiLocation,
			_context: Option<&XcmContext>,
		) -> Result<Assets, XcmError> {
>>>>>>> 7d05afd1
			Ok(Assets::default())
		}

		fn internal_transfer_asset(
			_what: &MultiAsset,
			_from: &MultiLocation,
			_to: &MultiLocation,
			_context: &XcmContext,
		) -> Result<Assets, XcmError> {
			Ok(Assets::default())
		}
	}

	#[test]
	fn defaults_to_asset_not_found() {
		type MultiTransactor =
			(UnimplementedTransactor, NotFoundTransactor, UnimplementedTransactor);

		assert_eq!(
			MultiTransactor::deposit_asset(
				&(Here, 1u128).into(),
				&Here.into(),
				&XcmContext::with_message_hash([0; 32]),
			),
			Err(XcmError::AssetNotFound)
		);
	}

	#[test]
	fn unimplemented_and_not_found_continue_iteration() {
		type MultiTransactor = (UnimplementedTransactor, NotFoundTransactor, SuccessfulTransactor);

		assert_eq!(
			MultiTransactor::deposit_asset(
				&(Here, 1u128).into(),
				&Here.into(),
				&XcmContext::with_message_hash([0; 32]),
			),
			Ok(())
		);
	}

	#[test]
	fn unexpected_error_stops_iteration() {
		type MultiTransactor = (OverflowTransactor, SuccessfulTransactor);

		assert_eq!(
			MultiTransactor::deposit_asset(
				&(Here, 1u128).into(),
				&Here.into(),
				&XcmContext::with_message_hash([0; 32]),
			),
			Err(XcmError::Overflow)
		);
	}

	#[test]
	fn success_stops_iteration() {
		type MultiTransactor = (SuccessfulTransactor, OverflowTransactor);

		assert_eq!(
			MultiTransactor::deposit_asset(
				&(Here, 1u128).into(),
				&Here.into(),
				&XcmContext::with_message_hash([0; 32]),
			),
			Ok(()),
		);
	}
}<|MERGE_RESOLUTION|>--- conflicted
+++ resolved
@@ -74,7 +74,11 @@
 	/// Ensure that `withdraw_asset` will result in `Ok`.
 	///
 	/// When composed as a tuple, all type-items are called and at least one must result in `Ok`.
-	fn can_withdraw_asset(_what: &MultiAsset, _who: &MultiLocation) -> XcmResult {
+	fn can_withdraw_asset(
+		_what: &MultiAsset,
+		_who: &MultiLocation,
+		_maybe_context: Option<&XcmContext>,
+	) -> XcmResult {
 		Err(XcmError::Unimplemented)
 	}
 
@@ -182,31 +186,32 @@
 		Err(XcmError::AssetNotFound)
 	}
 
-<<<<<<< HEAD
-	fn can_withdraw_asset(what: &MultiAsset, who: &MultiLocation) -> XcmResult {
-		for_tuples!( #(
-			match Tuple::can_withdraw_asset(what, who) {
+	fn can_withdraw_asset(
+		what: &MultiAsset,
+		who: &MultiLocation,
+		maybe_context: Option<&XcmContext>,
+	) -> XcmResult {
+		for_tuples!( #(
+			match Tuple::can_withdraw_asset(what, who, maybe_context) {
 				Err(XcmError::AssetNotFound) | Err(XcmError::Unimplemented) => (),
 				r => return r,
 			}
 		)* );
 		log::trace!(
 			target: "xcm::TransactAsset::can_withdraw_asset",
-			"asset not found: what: {:?}, who: {:?}",
+			"asset not found: what: {:?}, who: {:?}, maybe_context: {:?}",
 			what,
 			who,
+			maybe_context,
 		);
 		Err(XcmError::AssetNotFound)
 	}
 
-	fn withdraw_asset(what: &MultiAsset, who: &MultiLocation) -> Result<Assets, XcmError> {
-=======
 	fn withdraw_asset(
 		what: &MultiAsset,
 		who: &MultiLocation,
 		maybe_context: Option<&XcmContext>,
 	) -> Result<Assets, XcmError> {
->>>>>>> 7d05afd1
 		for_tuples!( #(
 			match Tuple::withdraw_asset(what, who, maybe_context) {
 				Err(XcmError::AssetNotFound) | Err(XcmError::Unimplemented) => (),
@@ -273,19 +278,19 @@
 			Err(XcmError::AssetNotFound)
 		}
 
-<<<<<<< HEAD
-		fn can_withdraw_asset(_what: &MultiAsset, _who: &MultiLocation) -> XcmResult {
-			Err(XcmError::AssetNotFound)
-		}
-
-		fn withdraw_asset(_what: &MultiAsset, _who: &MultiLocation) -> Result<Assets, XcmError> {
-=======
+		fn can_withdraw_asset(
+			_what: &MultiAsset,
+			_who: &MultiLocation,
+			_context: Option<&XcmContext>,
+		) -> XcmResult {
+			Err(XcmError::AssetNotFound)
+		}
+
 		fn withdraw_asset(
 			_what: &MultiAsset,
 			_who: &MultiLocation,
 			_context: Option<&XcmContext>,
 		) -> Result<Assets, XcmError> {
->>>>>>> 7d05afd1
 			Err(XcmError::AssetNotFound)
 		}
 
@@ -317,19 +322,19 @@
 			Err(XcmError::Overflow)
 		}
 
-<<<<<<< HEAD
-		fn can_withdraw_asset(_what: &MultiAsset, _who: &MultiLocation) -> XcmResult {
-			Err(XcmError::Overflow)
-		}
-
-		fn withdraw_asset(_what: &MultiAsset, _who: &MultiLocation) -> Result<Assets, XcmError> {
-=======
+		fn can_withdraw_asset(
+			_what: &MultiAsset,
+			_who: &MultiLocation,
+			_context: Option<&XcmContext>,
+		) -> XcmResult {
+			Err(XcmError::Overflow)
+		}
+
 		fn withdraw_asset(
 			_what: &MultiAsset,
 			_who: &MultiLocation,
 			_context: Option<&XcmContext>,
 		) -> Result<Assets, XcmError> {
->>>>>>> 7d05afd1
 			Err(XcmError::Overflow)
 		}
 
@@ -361,19 +366,19 @@
 			Ok(())
 		}
 
-<<<<<<< HEAD
-		fn can_withdraw_asset(_what: &MultiAsset, _who: &MultiLocation) -> XcmResult {
+		fn can_withdraw_asset(
+			_what: &MultiAsset,
+			_who: &MultiLocation,
+			_context: Option<&XcmContext>,
+		) -> XcmResult {
 			Ok(())
 		}
 
-		fn withdraw_asset(_what: &MultiAsset, _who: &MultiLocation) -> Result<Assets, XcmError> {
-=======
 		fn withdraw_asset(
 			_what: &MultiAsset,
 			_who: &MultiLocation,
 			_context: Option<&XcmContext>,
 		) -> Result<Assets, XcmError> {
->>>>>>> 7d05afd1
 			Ok(Assets::default())
 		}
 
