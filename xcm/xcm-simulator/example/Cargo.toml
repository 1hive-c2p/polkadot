[package]
name = "xcm-simulator-example"
version = "0.9.27"
authors = ["Parity Technologies <admin@parity.io>"]
description = "Examples of xcm-simulator usage."
edition = "2021"

[dependencies]
codec = { package = "parity-scale-codec", version = "3.0.0" }
<<<<<<< HEAD
scale-info = { version = "2.1.1", features = ["derive"] }
log = { version = "0.4.14", default-features = false }
=======
scale-info = { version = "2.1.2", features = ["derive"] }
>>>>>>> 520e10b3

frame-system = { git = "https://github.com/paritytech/substrate", branch = "master" }
frame-support = { git = "https://github.com/paritytech/substrate", branch = "master" }
pallet-balances = { git = "https://github.com/paritytech/substrate", branch = "master" }
pallet-uniques = { git = "https://github.com/paritytech/substrate", branch = "master" }
sp-std = { git = "https://github.com/paritytech/substrate", branch = "master" }
sp-core = { git = "https://github.com/paritytech/substrate", branch = "master" }
sp-runtime = { git = "https://github.com/paritytech/substrate", branch = "master" }
sp-io = { git = "https://github.com/paritytech/substrate", branch = "master" }
sp-tracing = { git = "https://github.com/paritytech/substrate", branch = "master" }

xcm = { path = "../../" }
xcm-simulator = { path = "../" }
xcm-executor = { path = "../../xcm-executor" }
xcm-builder = { path = "../../xcm-builder" }
pallet-xcm = { path = "../../pallet-xcm" }
polkadot-core-primitives = { path = "../../../core-primitives" }
polkadot-runtime-parachains = { path = "../../../runtime/parachains" }
polkadot-parachain = { path = "../../../parachain" }

[features]
default = []
runtime-benchmarks = [
	"frame-system/runtime-benchmarks",
	"frame-support/runtime-benchmarks",
	"pallet-balances/runtime-benchmarks",
	"pallet-uniques/runtime-benchmarks",
	"pallet-xcm/runtime-benchmarks",
	"xcm-builder/runtime-benchmarks",
	"xcm-executor/runtime-benchmarks",
	"xcm/runtime-benchmarks",
	"polkadot-runtime-parachains/runtime-benchmarks",
	"polkadot-parachain/runtime-benchmarks",
]<|MERGE_RESOLUTION|>--- conflicted
+++ resolved
@@ -7,12 +7,8 @@
 
 [dependencies]
 codec = { package = "parity-scale-codec", version = "3.0.0" }
-<<<<<<< HEAD
-scale-info = { version = "2.1.1", features = ["derive"] }
-log = { version = "0.4.14", default-features = false }
-=======
 scale-info = { version = "2.1.2", features = ["derive"] }
->>>>>>> 520e10b3
+log = { version = "0.4.17", default-features = false }
 
 frame-system = { git = "https://github.com/paritytech/substrate", branch = "master" }
 frame-support = { git = "https://github.com/paritytech/substrate", branch = "master" }
