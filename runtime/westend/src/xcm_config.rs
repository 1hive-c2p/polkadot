--- conflicted
+++ resolved
@@ -17,13 +17,8 @@
 //! XCM configurations for Westend.
 
 use super::{
-<<<<<<< HEAD
-	parachains_origin, weights, AccountId, AllPalletsWithSystem, Balances, Call, Event, Origin,
-	ParaId, Runtime, WeightToFee, XcmPallet,
-=======
-	parachains_origin, weights, AccountId, Balances, Origin, ParaId, Runtime, RuntimeCall,
-	RuntimeEvent, WeightToFee, XcmPallet,
->>>>>>> 95818496
+	parachains_origin, weights, AccountId, AllPalletsWithSystem, Balances, ParaId, Runtime,
+	RuntimeCall, RuntimeEvent, RuntimeOrigin, WeightToFee, XcmPallet,
 };
 use frame_support::{
 	parameter_types,
@@ -65,10 +60,10 @@
 >;
 
 type LocalOriginConverter = (
-	SovereignSignedViaLocation<LocationConverter, Origin>,
-	ChildParachainAsNative<parachains_origin::Origin, Origin>,
-	SignedAccountId32AsNative<ThisNetwork, Origin>,
-	ChildSystemParachainAsSuperuser<ParaId, Origin>,
+	SovereignSignedViaLocation<LocationConverter, RuntimeOrigin>,
+	ChildParachainAsNative<parachains_origin::Origin, RuntimeOrigin>,
+	SignedAccountId32AsNative<ThisNetwork, RuntimeOrigin>,
+	ChildSystemParachainAsSuperuser<ParaId, RuntimeOrigin>,
 );
 
 /// The XCM router. When we want to send an XCM message, we use this type. It amalgamates all of our
@@ -79,35 +74,16 @@
 );
 
 parameter_types! {
-<<<<<<< HEAD
 	pub const Westmint: MultiLocation = Parachain(1000).into_location();
-	pub const Encointer: MultiLocation = Parachain(1001).into_location();
-	pub const Collectives: MultiLocation = Parachain(1002).into_location();
+	pub const Collectives: MultiLocation = Parachain(1001).into_location();
 	pub const Wnd: MultiAssetFilter = Wild(AllOf { fun: WildFungible, id: Concrete(TokenLocation::get()) });
 	pub const WndForWestmint: (MultiAssetFilter, MultiLocation) = (Wnd::get(), Westmint::get());
-	pub const WndForEncointer: (MultiAssetFilter, MultiLocation) = (Wnd::get(), Encointer::get());
 	pub const WndForCollectives: (MultiAssetFilter, MultiLocation) = (Wnd::get(), Collectives::get());
-=======
-	pub const Westmint: MultiLocation = Parachain(1000).into();
-	pub const Collectives: MultiLocation = Parachain(1001).into();
-	pub const WestendForWestmint: (MultiAssetFilter, MultiLocation) =
-		(Wild(AllOf { fun: WildFungible, id: Concrete(WndLocation::get()) }), Westmint::get());
-	pub const WestendForCollectives: (MultiAssetFilter, MultiLocation) =
-		(Wild(AllOf { fun: WildFungible, id: Concrete(WndLocation::get()) }), Collectives::get());
->>>>>>> 95818496
 	pub const MaxInstructions: u32 = 100;
 	pub const MaxAssetsIntoHolding: u32 = 64;
 }
-<<<<<<< HEAD
-pub type TrustedTeleporters = (
-	xcm_builder::Case<WndForWestmint>,
-	xcm_builder::Case<WndForEncointer>,
-	xcm_builder::Case<WndForCollectives>,
-);
-=======
 pub type TrustedTeleporters =
-	(xcm_builder::Case<WestendForWestmint>, xcm_builder::Case<WestendForCollectives>);
->>>>>>> 95818496
+	(xcm_builder::Case<WndForWestmint>, xcm_builder::Case<WndForCollectives>);
 
 /// The barriers one of which must be passed for an XCM message to be executed.
 pub type Barrier = (
@@ -133,15 +109,10 @@
 	type IsTeleporter = TrustedTeleporters;
 	type UniversalLocation = UniversalLocation;
 	type Barrier = Barrier;
-<<<<<<< HEAD
-	type Weigher = WeightInfoBounds<weights::xcm::WestendXcmWeight<Call>, Call, MaxInstructions>;
+	type Weigher =
+		WeightInfoBounds<weights::xcm::WestendXcmWeight<RuntimeCall>, RuntimeCall, MaxInstructions>;
 	type Trader =
 		UsingComponents<WeightToFee, TokenLocation, AccountId, Balances, ToAuthor<Runtime>>;
-=======
-	type Weigher =
-		WeightInfoBounds<weights::xcm::WestendXcmWeight<RuntimeCall>, RuntimeCall, MaxInstructions>;
-	type Trader = UsingComponents<WeightToFee, WndLocation, AccountId, Balances, ToAuthor<Runtime>>;
->>>>>>> 95818496
 	type ResponseHandler = XcmPallet;
 	type AssetTrap = XcmPallet;
 	type AssetLocker = ();
@@ -153,36 +124,31 @@
 	type FeeManager = ();
 	type MessageExporter = ();
 	type UniversalAliases = Nothing;
-	type CallDispatcher = Call;
+	type CallDispatcher = RuntimeCall;
 }
 
 /// Type to convert an `Origin` type value into a `MultiLocation` value which represents an interior location
 /// of this chain.
 pub type LocalOriginToLocation = (
 	// And a usual Signed origin to be used in XCM as a corresponding AccountId32
-	SignedToAccountId32<Origin, AccountId, ThisNetwork>,
+	SignedToAccountId32<RuntimeOrigin, AccountId, ThisNetwork>,
 );
 
 impl pallet_xcm::Config for Runtime {
 	type RuntimeEvent = RuntimeEvent;
-	type SendXcmOrigin = xcm_builder::EnsureXcmOrigin<Origin, LocalOriginToLocation>;
+	type SendXcmOrigin = xcm_builder::EnsureXcmOrigin<RuntimeOrigin, LocalOriginToLocation>;
 	type XcmRouter = XcmRouter;
 	// Anyone can execute XCM messages locally...
-	type ExecuteXcmOrigin = xcm_builder::EnsureXcmOrigin<Origin, LocalOriginToLocation>;
+	type ExecuteXcmOrigin = xcm_builder::EnsureXcmOrigin<RuntimeOrigin, LocalOriginToLocation>;
 	// ...but they must match our filter, which rejects everything.
 	type XcmExecuteFilter = Nothing;
 	type XcmExecutor = XcmExecutor<XcmConfig>;
 	type XcmTeleportFilter = Everything;
 	type XcmReserveTransferFilter = Everything;
-<<<<<<< HEAD
-	type Weigher = WeightInfoBounds<weights::xcm::WestendXcmWeight<Call>, Call, MaxInstructions>;
-	type UniversalLocation = UniversalLocation;
-=======
 	type Weigher =
 		WeightInfoBounds<weights::xcm::WestendXcmWeight<RuntimeCall>, RuntimeCall, MaxInstructions>;
-	type LocationInverter = LocationInverter<Ancestry>;
->>>>>>> 95818496
-	type Origin = Origin;
+	type UniversalLocation = UniversalLocation;
+	type RuntimeOrigin = RuntimeOrigin;
 	type RuntimeCall = RuntimeCall;
 	const VERSION_DISCOVERY_QUEUE_SIZE: u32 = 100;
 	type AdvertisedXcmVersion = pallet_xcm::CurrentXcmVersion;
