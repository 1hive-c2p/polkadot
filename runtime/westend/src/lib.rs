--- conflicted
+++ resolved
@@ -1247,14 +1247,11 @@
 	// "Use 2D weights in XCM v3" <https://github.com/paritytech/polkadot/pull/6134>
 	pallet_xcm::migration::v1::MigrateToV1<Runtime>,
 	parachains_ump::migration::v1::MigrateToV1<Runtime>,
-<<<<<<< HEAD
 	parachains_session_info::migration::v2::MigrateToV2<Runtime>,
-=======
 	// Remove stale entries in the set id -> session index storage map (after
 	// this release they will be properly pruned after the bonding duration has
 	// elapsed)
 	pallet_grandpa::migrations::CleanupSetIdSessionMap<Runtime>,
->>>>>>> 08b1c09c
 );
 
 /// Unchecked extrinsic type as expected by this runtime.
