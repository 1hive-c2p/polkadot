--- conflicted
+++ resolved
@@ -416,11 +416,6 @@
 	}
 }
 
-#[cfg(feature = "runtime-benchmarks")]
-type Fallback = onchain::UnboundedExecution<OnChainSeqPhragmen>;
-#[cfg(not(feature = "runtime-benchmarks"))]
-type Fallback = pallet_election_provider_multi_phase::NoFallback<Runtime>;
-
 impl pallet_election_provider_multi_phase::Config for Runtime {
 	type Event = Event;
 	type Currency = Balances;
@@ -443,14 +438,10 @@
 	type OffchainRepeat = OffchainRepeat;
 	type MinerTxPriority = NposSolutionPriority;
 	type DataProvider = Staking;
-<<<<<<< HEAD
-	type Fallback = Fallback;
-=======
-	#[cfg(feature = "fast-runtime")]
+	#[cfg(any(feature = "fast-runtime", feature = "runtime-benchmarks"))]
 	type Fallback = onchain::UnboundedExecution<OnChainSeqPhragmen>;
-	#[cfg(not(feature = "fast-runtime"))]
+	#[cfg(not(any(feature = "fast-runtime", feature = "runtime-benchmarks")))]
 	type Fallback = pallet_election_provider_multi_phase::NoFallback<Self>;
->>>>>>> 65732481
 	type GovernanceFallback = onchain::UnboundedExecution<OnChainSeqPhragmen>;
 	type Solver = SequentialPhragmen<
 		AccountId,
