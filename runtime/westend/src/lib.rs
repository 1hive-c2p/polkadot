--- conflicted
+++ resolved
@@ -1205,11 +1205,8 @@
 			StakingMigrationV11OldPallet,
 		>,
 		pallet_nomination_pools::migration::v3::MigrateToV3<Runtime>,
-<<<<<<< HEAD
 		DmpStorageMigration,
-=======
 		pallet_staking::migrations::v12::MigrateToV12<Runtime>,
->>>>>>> e2da6e53
 	),
 >;
 /// The payload being signed in transactions.
