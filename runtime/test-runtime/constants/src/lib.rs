// Copyright 2019-2020 Parity Technologies (UK) Ltd.
// This file is part of Polkadot.

// Polkadot is free software: you can redistribute it and/or modify
// it under the terms of the GNU General Public License as published by
// the Free Software Foundation, either version 3 of the License, or
// (at your option) any later version.

// Polkadot is distributed in the hope that it will be useful,
// but WITHOUT ANY WARRANTY; without even the implied warranty of
// MERCHANTABILITY or FITNESS FOR A PARTICULAR PURPOSE.  See the
// GNU General Public License for more details.

// You should have received a copy of the GNU General Public License
// along with Polkadot.  If not, see <http://www.gnu.org/licenses/>.

#![cfg_attr(not(feature = "std"), no_std)]

pub mod weights;

/// Money matters.
pub mod currency {
<<<<<<< HEAD
	use primitives::v3::Balance;
=======
	use primitives::Balance;
>>>>>>> 0ac88220

	pub const DOTS: Balance = 1_000_000_000_000;
	pub const DOLLARS: Balance = DOTS;
	pub const CENTS: Balance = DOLLARS / 100;
	pub const MILLICENTS: Balance = CENTS / 1_000;
}

/// Time and blocks.
pub mod time {
<<<<<<< HEAD
	use primitives::v3::{BlockNumber, Moment};
=======
	use primitives::{BlockNumber, Moment};
>>>>>>> 0ac88220
	// Testnet
	pub const MILLISECS_PER_BLOCK: Moment = 6000;
	pub const SLOT_DURATION: Moment = MILLISECS_PER_BLOCK;
	// 30 seconds for now
	pub const EPOCH_DURATION_IN_SLOTS: BlockNumber = MINUTES / 2;

	// These time units are defined in number of blocks.
	pub const MINUTES: BlockNumber = 60_000 / (MILLISECS_PER_BLOCK as BlockNumber);
	pub const HOURS: BlockNumber = MINUTES * 60;
	pub const DAYS: BlockNumber = HOURS * 24;

	// 1 in 4 blocks (on average, not counting collisions) will be primary babe blocks.
	// The choice of is done in accordance to the slot duration and expected target
	// block time, for safely resisting network delays of maximum two seconds.
	// <https://research.web3.foundation/en/latest/polkadot/BABE/Babe/#6-practical-results>
	pub const PRIMARY_PROBABILITY: (u64, u64) = (1, 4);
}

/// Fee-related.
pub mod fee {
	use crate::weights::ExtrinsicBaseWeight;
	use frame_support::weights::{
		WeightToFeeCoefficient, WeightToFeeCoefficients, WeightToFeePolynomial,
	};
<<<<<<< HEAD
	use primitives::v3::Balance;
=======
	use primitives::Balance;
>>>>>>> 0ac88220
	use smallvec::smallvec;
	pub use sp_runtime::Perbill;

	/// The block saturation level. Fees will be updates based on this value.
	pub const TARGET_BLOCK_FULLNESS: Perbill = Perbill::from_percent(25);

	/// Handles converting a weight scalar to a fee value, based on the scale and granularity of the
	/// node's balance type.
	///
	/// This should typically create a mapping between the following ranges:
	///   - [0, `frame_system::MaximumBlockWeight`]
	///   - [Balance::min, Balance::max]
	///
	/// Yet, it can be used for any other sort of change to weight-fee. Some examples being:
	///   - Setting it to `0` will essentially disable the weight fee.
	///   - Setting it to `1` will cause the literal `#[weight = x]` values to be charged.
	pub struct WeightToFee;
	impl WeightToFeePolynomial for WeightToFee {
		type Balance = Balance;
		fn polynomial() -> WeightToFeeCoefficients<Self::Balance> {
			let p = super::currency::CENTS;
			let q = 10 * Balance::from(ExtrinsicBaseWeight::get().ref_time());
			smallvec![WeightToFeeCoefficient {
				degree: 1,
				negative: false,
				coeff_frac: Perbill::from_rational(p % q, q),
				coeff_integer: p / q,
			}]
		}
	}
}<|MERGE_RESOLUTION|>--- conflicted
+++ resolved
@@ -20,11 +20,7 @@
 
 /// Money matters.
 pub mod currency {
-<<<<<<< HEAD
-	use primitives::v3::Balance;
-=======
 	use primitives::Balance;
->>>>>>> 0ac88220
 
 	pub const DOTS: Balance = 1_000_000_000_000;
 	pub const DOLLARS: Balance = DOTS;
@@ -34,11 +30,7 @@
 
 /// Time and blocks.
 pub mod time {
-<<<<<<< HEAD
-	use primitives::v3::{BlockNumber, Moment};
-=======
 	use primitives::{BlockNumber, Moment};
->>>>>>> 0ac88220
 	// Testnet
 	pub const MILLISECS_PER_BLOCK: Moment = 6000;
 	pub const SLOT_DURATION: Moment = MILLISECS_PER_BLOCK;
@@ -63,11 +55,7 @@
 	use frame_support::weights::{
 		WeightToFeeCoefficient, WeightToFeeCoefficients, WeightToFeePolynomial,
 	};
-<<<<<<< HEAD
-	use primitives::v3::Balance;
-=======
 	use primitives::Balance;
->>>>>>> 0ac88220
 	use smallvec::smallvec;
 	pub use sp_runtime::Perbill;
 
