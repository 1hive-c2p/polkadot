--- conflicted
+++ resolved
@@ -1517,9 +1517,8 @@
 /// This contains the combined migrations of the last 10 releases. It allows to skip runtime
 /// upgrades in case governance decides to do so.
 pub type Migrations = (
-<<<<<<< HEAD
+	// Unreleased - add new migrations here:
 	parachains_configuration::migration::v5::MigrateToV5<Runtime>,
-	// Remove UMP dispatch queue <https://github.com/paritytech/polkadot/pull/6271>
 );
 
 /// Helpers to configure all migrations.
@@ -1539,11 +1538,6 @@
 		MAX_UPWARD_MESSAGE_NUM_PER_CANDIDATE,
 	>;
 }
-=======
-	// Unreleased - add new migrations here:
-	parachains_configuration::migration::v5::MigrateToV5<Runtime>,
-);
->>>>>>> a6cfdb16
 
 /// Executive: handles dispatch to the various modules.
 pub type Executive = frame_executive::Executive<
