--- conflicted
+++ resolved
@@ -18,30 +18,15 @@
 
 use frame_support::assert_ok;
 use keyring::Sr25519Keyring;
-<<<<<<< HEAD
-use primitives::{BlockNumber, CollatorId, ParathreadClaim, SessionIndex, ValidatorId};
-=======
-use primitives::{BlockNumber, CollatorId, SessionIndex, ValidationCode, ValidatorId};
->>>>>>> 64a4f326
+use primitives::{
+	BlockNumber, CollatorId, ParathreadClaim, SessionIndex, ValidationCode, ValidatorId,
+};
 
 use crate::{
 	configuration::HostConfiguration,
 	initializer::SessionChangeNotification,
 	mock::{
-<<<<<<< HEAD
-		//new_test_ext, Configuration, MockGenesisConfig, Paras, ParasShared, Scheduler,
-		//SchedulerParathreads, System, Test,
-		new_test_ext,
-		MockGenesisConfig,
-		Paras,
-		ParasShared,
-		Scheduler,
-		System,
-		Test,
-=======
-		new_test_ext, Configuration, MockGenesisConfig, Paras, ParasShared, RuntimeOrigin,
-		Scheduler, System, Test,
->>>>>>> 64a4f326
+		new_test_ext, MockGenesisConfig, Paras, ParasShared, RuntimeOrigin, Scheduler, System, Test,
 	},
 	paras::{ParaGenesisArgs, ParaKind},
 	scheduler_common::Assignment,
