--- conflicted
+++ resolved
@@ -19,11 +19,7 @@
 //! Configuration can change only at session boundaries and is buffered until then.
 
 use crate::shared;
-<<<<<<< HEAD
-use frame_support::pallet_prelude::*;
-=======
 use frame_support::{pallet_prelude::*, weights::constants::WEIGHT_REF_TIME_PER_MILLIS};
->>>>>>> 62df6762
 use frame_system::pallet_prelude::*;
 use parity_scale_codec::{Decode, Encode};
 use primitives::{Balance, SessionIndex, MAX_CODE_SIZE, MAX_HEAD_DATA_SIZE, MAX_POV_SIZE};
@@ -277,13 +273,6 @@
 			hrmp_max_parachain_outbound_channels: Default::default(),
 			hrmp_max_parathread_outbound_channels: Default::default(),
 			hrmp_max_message_num_per_candidate: Default::default(),
-<<<<<<< HEAD
-=======
-			ump_max_individual_weight: Weight::from_parts(
-				20u64 * WEIGHT_REF_TIME_PER_MILLIS,
-				MAX_POV_SIZE as u64,
-			),
->>>>>>> 62df6762
 			pvf_checking_enabled: false,
 			pvf_voting_ttl: 2u32.into(),
 			minimum_validation_upgrade_delay: 2.into(),
@@ -868,22 +857,6 @@
 			})
 		}
 
-<<<<<<< HEAD
-=======
-		/// Sets the soft limit for the phase of dispatching dispatchable upward messages.
-		#[pallet::call_index(26)]
-		#[pallet::weight((
-			T::WeightInfo::set_config_with_weight(),
-			DispatchClass::Operational,
-		))]
-		pub fn set_ump_service_total_weight(origin: OriginFor<T>, new: Weight) -> DispatchResult {
-			ensure_root(origin)?;
-			Self::schedule_config_update(|config| {
-				config.ump_service_total_weight = new;
-			})
-		}
-
->>>>>>> 62df6762
 		/// Sets the maximum size of an upward message that can be sent by a candidate.
 		#[pallet::call_index(27)]
 		#[pallet::weight((
@@ -1071,22 +1044,6 @@
 			})
 		}
 
-<<<<<<< HEAD
-=======
-		/// Sets the maximum amount of weight any individual upward message may consume.
-		#[pallet::call_index(40)]
-		#[pallet::weight((
-			T::WeightInfo::set_config_with_weight(),
-			DispatchClass::Operational,
-		))]
-		pub fn set_ump_max_individual_weight(origin: OriginFor<T>, new: Weight) -> DispatchResult {
-			ensure_root(origin)?;
-			Self::schedule_config_update(|config| {
-				config.ump_max_individual_weight = new;
-			})
-		}
-
->>>>>>> 62df6762
 		/// Enable or disable PVF pre-checking. Consult the field documentation prior executing.
 		#[pallet::call_index(41)]
 		#[pallet::weight((
