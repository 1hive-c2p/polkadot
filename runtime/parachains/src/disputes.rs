--- conflicted
+++ resolved
@@ -85,10 +85,7 @@
 		session: SessionIndex,
 		candidate_hash: CandidateHash,
 		losers: impl IntoIterator<Item = ValidatorIndex>,
-<<<<<<< HEAD
-=======
 		backers: impl IntoIterator<Item = ValidatorIndex>,
->>>>>>> b8de8d66
 	);
 
 	/// Punish a series of validators who were against a valid parablock. This
@@ -97,10 +94,7 @@
 		session: SessionIndex,
 		candidate_hash: CandidateHash,
 		losers: impl IntoIterator<Item = ValidatorIndex>,
-<<<<<<< HEAD
-=======
 		backers: impl IntoIterator<Item = ValidatorIndex>,
->>>>>>> b8de8d66
 	);
 
 	/// Called by the initializer to initialize the slashing pallet.
@@ -118,27 +112,10 @@
 		_: SessionIndex,
 		_: CandidateHash,
 		_: impl IntoIterator<Item = ValidatorIndex>,
-<<<<<<< HEAD
-	) {
-	}
-
-	fn punish_against_valid(
-		_: SessionIndex,
-		_: CandidateHash,
-=======
->>>>>>> b8de8d66
 		_: impl IntoIterator<Item = ValidatorIndex>,
 	) {
 	}
 
-<<<<<<< HEAD
-	fn initializer_initialize(_now: BlockNumber) -> Weight {
-		Weight::zero()
-	}
-
-	fn initializer_finalize() {}
-
-=======
 	fn punish_against_valid(
 		_: SessionIndex,
 		_: CandidateHash,
@@ -153,7 +130,6 @@
 
 	fn initializer_finalize() {}
 
->>>>>>> b8de8d66
 	fn initializer_on_new_session(_: SessionIndex) {}
 }
 
@@ -950,36 +926,7 @@
 				dispute.concluded_at = Some(now);
 				<Disputes<T>>::insert(session_index, candidate_hash, &dispute);
 
-<<<<<<< HEAD
-				if <Included<T>>::contains_key(&session_index, &candidate_hash) {
-					// Local disputes don't count towards spam.
-
-					weight += T::DbWeight::get().reads_writes(1, 1);
-					continue
-				}
-
-				// mildly punish all validators involved. they've failed to make
-				// data available to others, so this is most likely spam.
-				SpamSlots::<T>::mutate(session_index, |spam_slots| {
-					let spam_slots = match spam_slots {
-						Some(ref mut s) => s,
-						None => return,
-					};
-
-					// also reduce spam slots for all validators involved, if the dispute was unconfirmed.
-					// this does open us up to more spam, but only for validators who are willing
-					// to be punished more.
-					//
-					// it would be unexpected for any change here to occur when the dispute has not concluded
-					// in time, as a dispute guaranteed to have at least one honest participant should
-					// conclude quickly.
-					let _participating = decrement_spam(spam_slots, &dispute);
-				});
-
-				weight += T::DbWeight::get().reads_writes(2, 2);
-=======
 				weight += T::DbWeight::get().writes(1);
->>>>>>> b8de8d66
 			}
 		}
 
@@ -1241,11 +1188,6 @@
 			Error::<T>::SingleSidedDispute,
 		);
 
-<<<<<<< HEAD
-		let DisputeStatementSet { ref session, ref candidate_hash, .. } = set;
-		let session = *session;
-		let candidate_hash = *candidate_hash;
-=======
 		// Reject disputes containing less votes than needed for confirmation.
 		ensure!(
 			(summary.state.validators_for.clone() | &summary.state.validators_against).count_ones() >
@@ -1257,7 +1199,6 @@
 		ensure!(!backers.is_empty(), Error::<T>::MissingBackingVotes);
 		<BackersOnDisputes<T>>::insert(&set.session, &set.candidate_hash, backers.clone());
 		// AUDIT: from now on, no error should be returned.
->>>>>>> b8de8d66
 
 		let DisputeStatementSet { ref session, ref candidate_hash, .. } = set;
 		let session = *session;
@@ -1302,12 +1243,6 @@
 				session,
 				candidate_hash,
 				summary.slash_against,
-<<<<<<< HEAD
-			);
-
-			// an invalid candidate, according to 2/3. Punish those on the 'for' side.
-			T::SlashingHandler::punish_for_invalid(session, candidate_hash, summary.slash_for);
-=======
 				backers.clone(),
 			);
 
@@ -1318,7 +1253,6 @@
 				summary.slash_for,
 				backers,
 			);
->>>>>>> b8de8d66
 		}
 
 		<Disputes<T>>::insert(&session, &candidate_hash, &summary.state);
