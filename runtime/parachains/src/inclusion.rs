--- conflicted
+++ resolved
@@ -288,19 +288,6 @@
 
 	/// Extract the freed cores based on cores that became available.
 	///
-<<<<<<< HEAD
-	/// Returns a `Vec` of `CandidateHash`es and their respective `AvailabilityCore`s that became
-	/// available, cores free, and enactment weight.
-	pub(crate) fn process_bitfields(
-		expected_bits: usize,
-		unchecked_bitfields: UncheckedSignedAvailabilityBitfields,
-		core_lookup: impl Fn(CoreIndex) -> Option<ParaId>,
-	) -> Result<(Vec<(CoreIndex, CandidateHash)>, Weight), DispatchError> {
-		let validators = shared::Pallet::<T>::active_validator_keys();
-		let session_index = shared::Pallet::<T>::session_index();
-		let mut enacted_candidate_weight = 0;
-
-=======
 	/// Updates storage items `PendingAvailability` and `AvailabilityBitfields`.
 	pub(crate) fn update_pending_availability_and_get_freed_cores<F, const ON_CHAIN_USE: bool>(
 		expected_bits: usize,
@@ -311,7 +298,6 @@
 	where
 		F: Fn(CoreIndex) -> Option<ParaId>,
 	{
->>>>>>> e0295edf
 		let mut assigned_paras_record = (0..expected_bits)
 			.map(|bit_index| core_lookup(CoreIndex::from(bit_index as u32)))
 			.map(|opt_para_id| {
@@ -379,20 +365,6 @@
 					},
 				};
 
-<<<<<<< HEAD
-				let receipt = CommittedCandidateReceipt {
-					descriptor: pending_availability.descriptor,
-					commitments,
-				};
-				enacted_candidate_weight += Self::enact_candidate(
-					pending_availability.relay_parent_number,
-					receipt,
-					pending_availability.backers,
-					pending_availability.availability_votes,
-					pending_availability.core,
-					pending_availability.backing_group,
-				);
-=======
 				if ON_CHAIN_USE {
 					let receipt = CommittedCandidateReceipt {
 						descriptor: pending_availability.descriptor,
@@ -407,7 +379,6 @@
 						pending_availability.backing_group,
 					);
 				}
->>>>>>> e0295edf
 
 				freed_cores.push((pending_availability.core, pending_availability.hash));
 			} else {
@@ -415,10 +386,7 @@
 			}
 		}
 
-<<<<<<< HEAD
 		Ok((freed_cores, enacted_candidate_weight))
-=======
-		freed_cores
 	}
 
 	/// Process a set of incoming bitfields.
@@ -452,7 +420,6 @@
 		);
 
 		freed_cores
->>>>>>> e0295edf
 	}
 
 	/// Process candidates that have been backed. Provide the relay storage root, a set of candidates
@@ -1585,18 +1552,6 @@
 					bare_bitfield,
 					&signing_context,
 				));
-<<<<<<< HEAD
-				assert_eq!(
-					ParaInclusion::process_bitfields(
-						expected_bits(),
-						vec![signed.into()],
-						&core_lookup,
-					)
-					.unwrap()
-					.0,
-					vec![]
-				);
-=======
 
 				assert!(ParaInclusion::process_bitfields(
 					expected_bits(),
@@ -1605,7 +1560,6 @@
 					&core_lookup,
 				)
 				.is_empty());
->>>>>>> e0295edf
 			}
 
 			// empty bitfield signed: always ok, but kind of useless.
@@ -1705,18 +1659,6 @@
 				));
 
 				// no core is freed
-<<<<<<< HEAD
-				assert_eq!(
-					ParaInclusion::process_bitfields(
-						expected_bits(),
-						vec![signed.into()],
-						&core_lookup,
-					)
-					.unwrap()
-					.0,
-					vec![],
-				);
-=======
 				assert!(ParaInclusion::process_bitfields(
 					expected_bits(),
 					vec![signed.into()],
@@ -1724,7 +1666,6 @@
 					&core_lookup,
 				)
 				.is_empty());
->>>>>>> e0295edf
 			}
 		});
 	}
