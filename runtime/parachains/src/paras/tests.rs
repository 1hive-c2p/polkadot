--- conflicted
+++ resolved
@@ -17,11 +17,7 @@
 use super::*;
 use frame_support::{assert_err, assert_ok, assert_storage_noop};
 use keyring::Sr25519Keyring;
-<<<<<<< HEAD
-use primitives::v3::{BlockNumber, ValidatorId, PARACHAIN_KEY_TYPE_ID};
-=======
 use primitives::{BlockNumber, ValidatorId, PARACHAIN_KEY_TYPE_ID};
->>>>>>> 0ac88220
 use sc_keystore::LocalKeystore;
 use sp_keystore::{SyncCryptoStore, SyncCryptoStorePtr};
 use std::sync::Arc;
@@ -118,14 +114,7 @@
 /// An utility for checking that certain events were deposited.
 struct EventValidator {
 	events: Vec<
-<<<<<<< HEAD
-		frame_system::EventRecord<
-			<Test as frame_system::Config>::RuntimeEvent,
-			primitives::v3::Hash,
-		>,
-=======
 		frame_system::EventRecord<<Test as frame_system::Config>::RuntimeEvent, primitives::Hash>,
->>>>>>> 0ac88220
 	>,
 }
 
@@ -1702,11 +1691,7 @@
 
 #[test]
 fn verify_upgrade_go_ahead_signal_is_externally_accessible() {
-<<<<<<< HEAD
-	use primitives::v3::well_known_keys;
-=======
 	use primitives::well_known_keys;
->>>>>>> 0ac88220
 
 	let a = ParaId::from(2020);
 
@@ -1722,11 +1707,7 @@
 
 #[test]
 fn verify_upgrade_restriction_signal_is_externally_accessible() {
-<<<<<<< HEAD
-	use primitives::v3::well_known_keys;
-=======
 	use primitives::well_known_keys;
->>>>>>> 0ac88220
 
 	let a = ParaId::from(2020);
 
