// Copyright (C) Parity Technologies (UK) Ltd.
// This file is part of Polkadot.

// Polkadot is free software: you can redistribute it and/or modify
// it under the terms of the GNU General Public License as published by
// the Free Software Foundation, either version 3 of the License, or
// (at your option) any later version.

// Polkadot is distributed in the hope that it will be useful,
// but WITHOUT ANY WARRANTY; without even the implied warranty of
// MERCHANTABILITY or FITNESS FOR A PARTICULAR PURPOSE.  See the
// GNU General Public License for more details.

// You should have received a copy of the GNU General Public License
// along with Polkadot.  If not, see <http://www.gnu.org/licenses/>.

use super::*;
use crate::mock::{
	deregister_parachain, new_test_ext, register_parachain, register_parachain_with_balance,
	Configuration, Hrmp, MockGenesisConfig, Paras, ParasShared, RuntimeEvent as MockEvent,
	RuntimeOrigin, System, Test,
};
<<<<<<< HEAD
use frame_support::assert_noop;
use primitives::BlockNumber;
=======
use frame_support::{assert_noop, assert_ok, traits::Currency as _};
use primitives::{BlockNumber, ValidationCode};
>>>>>>> e2eddbec
use std::collections::BTreeMap;

pub(crate) fn run_to_block(to: BlockNumber, new_session: Option<Vec<BlockNumber>>) {
	let config = Configuration::config();
	while System::block_number() < to {
		let b = System::block_number();

		// NOTE: this is in reverse initialization order.
		Hrmp::initializer_finalize();
		Paras::initializer_finalize(b);
		ParasShared::initializer_finalize();

		if new_session.as_ref().map_or(false, |v| v.contains(&(b + 1))) {
			let notification = crate::initializer::SessionChangeNotification {
				prev_config: config.clone(),
				new_config: config.clone(),
				session_index: ParasShared::session_index() + 1,
				..Default::default()
			};

			// NOTE: this is in initialization order.
			ParasShared::initializer_on_new_session(
				notification.session_index,
				notification.random_seed,
				&notification.new_config,
				notification.validators.clone(),
			);
			let outgoing_paras = Paras::initializer_on_new_session(&notification);
			Hrmp::initializer_on_new_session(&notification, &outgoing_paras);
		}

		System::on_finalize(b);

		System::on_initialize(b + 1);
		System::set_block_number(b + 1);

		// NOTE: this is in initialization order.
		ParasShared::initializer_initialize(b + 1);
		Paras::initializer_initialize(b + 1);
		Hrmp::initializer_initialize(b + 1);
	}
}

#[derive(Debug)]
pub(super) struct GenesisConfigBuilder {
	hrmp_channel_max_capacity: u32,
	hrmp_channel_max_message_size: u32,
	hrmp_max_parathread_outbound_channels: u32,
	hrmp_max_parachain_outbound_channels: u32,
	hrmp_max_parathread_inbound_channels: u32,
	hrmp_max_parachain_inbound_channels: u32,
	hrmp_max_message_num_per_candidate: u32,
	hrmp_channel_max_total_size: u32,
	hrmp_sender_deposit: Balance,
	hrmp_recipient_deposit: Balance,
}

impl Default for GenesisConfigBuilder {
	fn default() -> Self {
		Self {
			hrmp_channel_max_capacity: 2,
			hrmp_channel_max_message_size: 8,
			hrmp_max_parathread_outbound_channels: 1,
			hrmp_max_parachain_outbound_channels: 2,
			hrmp_max_parathread_inbound_channels: 1,
			hrmp_max_parachain_inbound_channels: 2,
			hrmp_max_message_num_per_candidate: 2,
			hrmp_channel_max_total_size: 16,
			hrmp_sender_deposit: 100,
			hrmp_recipient_deposit: 100,
		}
	}
}

impl GenesisConfigBuilder {
	pub(super) fn build(self) -> crate::mock::MockGenesisConfig {
		let mut genesis = default_genesis_config();
		let config = &mut genesis.configuration.config;
		config.hrmp_channel_max_capacity = self.hrmp_channel_max_capacity;
		config.hrmp_channel_max_message_size = self.hrmp_channel_max_message_size;
		config.hrmp_max_parathread_outbound_channels = self.hrmp_max_parathread_outbound_channels;
		config.hrmp_max_parachain_outbound_channels = self.hrmp_max_parachain_outbound_channels;
		config.hrmp_max_parathread_inbound_channels = self.hrmp_max_parathread_inbound_channels;
		config.hrmp_max_parachain_inbound_channels = self.hrmp_max_parachain_inbound_channels;
		config.hrmp_max_message_num_per_candidate = self.hrmp_max_message_num_per_candidate;
		config.hrmp_channel_max_total_size = self.hrmp_channel_max_total_size;
		config.hrmp_sender_deposit = self.hrmp_sender_deposit;
		config.hrmp_recipient_deposit = self.hrmp_recipient_deposit;
		genesis
	}
}

fn default_genesis_config() -> MockGenesisConfig {
	MockGenesisConfig {
		configuration: crate::configuration::GenesisConfig {
			config: crate::configuration::HostConfiguration {
				max_downward_message_size: 1024,
				pvf_checking_enabled: false,
				..Default::default()
			},
		},
		..Default::default()
	}
}

<<<<<<< HEAD
=======
fn register_parachain_with_balance(id: ParaId, balance: Balance) {
	let validation_code: ValidationCode = vec![1].into();
	assert_ok!(Paras::schedule_para_initialize(
		id,
		crate::paras::ParaGenesisArgs {
			para_kind: ParaKind::Parachain,
			genesis_head: vec![1].into(),
			validation_code: validation_code.clone(),
		},
	));

	assert_ok!(Paras::add_trusted_validation_code(RuntimeOrigin::root(), validation_code));
	<Test as Config>::Currency::make_free_balance_be(&id.into_account_truncating(), balance);
}

fn register_parachain(id: ParaId) {
	register_parachain_with_balance(id, 1000);
}

fn deregister_parachain(id: ParaId) {
	assert_ok!(Paras::schedule_para_cleanup(id));
}

>>>>>>> e2eddbec
fn channel_exists(sender: ParaId, recipient: ParaId) -> bool {
	HrmpChannels::<Test>::get(&HrmpChannelId { sender, recipient }).is_some()
}

#[test]
fn empty_state_consistent_state() {
	new_test_ext(GenesisConfigBuilder::default().build()).execute_with(|| {
		Hrmp::assert_storage_consistency_exhaustive();
	});
}

#[test]
fn open_channel_works() {
	let para_a = 1.into();
	let para_a_origin: crate::Origin = 1.into();
	let para_b = 3.into();
	let para_b_origin: crate::Origin = 3.into();

	new_test_ext(GenesisConfigBuilder::default().build()).execute_with(|| {
		// We need both A & B to be registered and alive parachains.
		register_parachain(para_a);
		register_parachain(para_b);

		run_to_block(5, Some(vec![4, 5]));
		Hrmp::hrmp_init_open_channel(para_a_origin.into(), para_b, 2, 8).unwrap();
		Hrmp::assert_storage_consistency_exhaustive();
		assert!(System::events().iter().any(|record| record.event ==
			MockEvent::Hrmp(Event::OpenChannelRequested(para_a, para_b, 2, 8))));

		Hrmp::hrmp_accept_open_channel(para_b_origin.into(), para_a).unwrap();
		Hrmp::assert_storage_consistency_exhaustive();
		assert!(System::events()
			.iter()
			.any(|record| record.event ==
				MockEvent::Hrmp(Event::OpenChannelAccepted(para_a, para_b))));

		// Advance to a block 6, but without session change. That means that the channel has
		// not been created yet.
		run_to_block(6, None);
		assert!(!channel_exists(para_a, para_b));
		Hrmp::assert_storage_consistency_exhaustive();

		// Now let the session change happen and thus open the channel.
		run_to_block(8, Some(vec![8]));
		assert!(channel_exists(para_a, para_b));
	});
}

#[test]
fn force_open_channel_works() {
	let para_a = 1.into();
	let para_b = 3.into();

	new_test_ext(GenesisConfigBuilder::default().build()).execute_with(|| {
		// We need both A & B to be registered and live parachains.
		register_parachain(para_a);
		register_parachain(para_b);

		run_to_block(5, Some(vec![4, 5]));
		Hrmp::force_open_hrmp_channel(RuntimeOrigin::root(), para_a, para_b, 2, 8).unwrap();
		Hrmp::assert_storage_consistency_exhaustive();
		assert!(System::events().iter().any(|record| record.event ==
			MockEvent::Hrmp(Event::HrmpChannelForceOpened(para_a, para_b, 2, 8))));

		// Advance to a block 6, but without session change. That means that the channel has
		// not been created yet.
		run_to_block(6, None);
		assert!(!channel_exists(para_a, para_b));
		Hrmp::assert_storage_consistency_exhaustive();

		// Now let the session change happen and thus open the channel.
		run_to_block(8, Some(vec![8]));
		assert!(channel_exists(para_a, para_b));
	});
}

#[test]
fn close_channel_works() {
	let para_a = 5.into();
	let para_b = 2.into();
	let para_b_origin: crate::Origin = 2.into();

	new_test_ext(GenesisConfigBuilder::default().build()).execute_with(|| {
		register_parachain(para_a);
		register_parachain(para_b);

		run_to_block(5, Some(vec![4, 5]));
		Hrmp::init_open_channel(para_a, para_b, 2, 8).unwrap();
		Hrmp::accept_open_channel(para_b, para_a).unwrap();

		run_to_block(6, Some(vec![6]));
		assert!(channel_exists(para_a, para_b));

		// Close the channel. The effect is not immediate, but rather deferred to the next
		// session change.
		let channel_id = HrmpChannelId { sender: para_a, recipient: para_b };
		Hrmp::hrmp_close_channel(para_b_origin.into(), channel_id.clone()).unwrap();
		assert!(channel_exists(para_a, para_b));
		Hrmp::assert_storage_consistency_exhaustive();

		// After the session change the channel should be closed.
		run_to_block(8, Some(vec![8]));
		assert!(!channel_exists(para_a, para_b));
		Hrmp::assert_storage_consistency_exhaustive();
		assert!(System::events().iter().any(|record| record.event ==
			MockEvent::Hrmp(Event::ChannelClosed(para_b, channel_id.clone()))));
	});
}

#[test]
fn send_recv_messages() {
	let para_a = 32.into();
	let para_b = 64.into();

	let mut genesis = GenesisConfigBuilder::default();
	genesis.hrmp_channel_max_message_size = 20;
	genesis.hrmp_channel_max_total_size = 20;
	new_test_ext(genesis.build()).execute_with(|| {
		register_parachain(para_a);
		register_parachain(para_b);

		run_to_block(5, Some(vec![4, 5]));
		Hrmp::init_open_channel(para_a, para_b, 2, 20).unwrap();
		Hrmp::accept_open_channel(para_b, para_a).unwrap();

		// On Block 6:
		// A sends a message to B
		run_to_block(6, Some(vec![6]));
		assert!(channel_exists(para_a, para_b));
		let msgs: HorizontalMessages =
			vec![OutboundHrmpMessage { recipient: para_b, data: b"this is an emergency".to_vec() }]
				.try_into()
				.unwrap();
		let config = Configuration::config();
		assert!(Hrmp::check_outbound_hrmp(&config, para_a, &msgs).is_ok());
		let _ = Hrmp::queue_outbound_hrmp(para_a, msgs);
		Hrmp::assert_storage_consistency_exhaustive();

		// On Block 7:
		// B receives the message sent by A. B sets the watermark to 6.
		run_to_block(7, None);
		assert!(Hrmp::check_hrmp_watermark(para_b, 7, 6).is_ok());
		let _ = Hrmp::prune_hrmp(para_b, 6);
		Hrmp::assert_storage_consistency_exhaustive();
	});
}

#[test]
fn hrmp_mqc_head_fixture() {
	let para_a = 2000.into();
	let para_b = 2024.into();

	let mut genesis = GenesisConfigBuilder::default();
	genesis.hrmp_channel_max_message_size = 20;
	genesis.hrmp_channel_max_total_size = 20;
	new_test_ext(genesis.build()).execute_with(|| {
		register_parachain(para_a);
		register_parachain(para_b);

		run_to_block(2, Some(vec![1, 2]));
		Hrmp::init_open_channel(para_a, para_b, 2, 20).unwrap();
		Hrmp::accept_open_channel(para_b, para_a).unwrap();

		run_to_block(3, Some(vec![3]));
		let _ = Hrmp::queue_outbound_hrmp(
			para_a,
			vec![OutboundHrmpMessage { recipient: para_b, data: vec![1, 2, 3] }]
				.try_into()
				.unwrap(),
		);

		run_to_block(4, None);
		let _ = Hrmp::queue_outbound_hrmp(
			para_a,
			vec![OutboundHrmpMessage { recipient: para_b, data: vec![4, 5, 6] }]
				.try_into()
				.unwrap(),
		);

		assert_eq!(
			Hrmp::hrmp_mqc_heads(para_b),
			vec![(
				para_a,
				hex_literal::hex![
					"a964fd3b4f3d3ce92a0e25e576b87590d92bb5cb7031909c7f29050e1f04a375"
				]
				.into()
			),],
		);
	});
}

#[test]
fn accept_incoming_request_and_offboard() {
	let para_a = 32.into();
	let para_b = 64.into();

	new_test_ext(GenesisConfigBuilder::default().build()).execute_with(|| {
		register_parachain(para_a);
		register_parachain(para_b);

		run_to_block(5, Some(vec![4, 5]));
		Hrmp::init_open_channel(para_a, para_b, 2, 8).unwrap();
		Hrmp::accept_open_channel(para_b, para_a).unwrap();
		deregister_parachain(para_a);

		// On Block 7: 2x session change. The channel should not be created.
		run_to_block(7, Some(vec![6, 7]));
		assert!(!Paras::is_valid_para(para_a));
		assert!(!channel_exists(para_a, para_b));
		Hrmp::assert_storage_consistency_exhaustive();
	});
}

#[test]
fn check_sent_messages() {
	let para_a = 32.into();
	let para_b = 64.into();
	let para_c = 97.into();

	new_test_ext(GenesisConfigBuilder::default().build()).execute_with(|| {
		register_parachain(para_a);
		register_parachain(para_b);
		register_parachain(para_c);

		run_to_block(5, Some(vec![4, 5]));

		// Open two channels to the same receiver, b:
		// a -> b, c -> b
		Hrmp::init_open_channel(para_a, para_b, 2, 8).unwrap();
		Hrmp::accept_open_channel(para_b, para_a).unwrap();
		Hrmp::init_open_channel(para_c, para_b, 2, 8).unwrap();
		Hrmp::accept_open_channel(para_b, para_c).unwrap();

		// On Block 6: session change.
		run_to_block(6, Some(vec![6]));
		assert!(Paras::is_valid_para(para_a));

		let msgs: HorizontalMessages =
			vec![OutboundHrmpMessage { recipient: para_b, data: b"knock".to_vec() }]
				.try_into()
				.unwrap();
		let config = Configuration::config();
		assert!(Hrmp::check_outbound_hrmp(&config, para_a, &msgs).is_ok());
		let _ = Hrmp::queue_outbound_hrmp(para_a, msgs.clone());

		// Verify that the sent messages are there and that also the empty channels are present.
		let mqc_heads = Hrmp::hrmp_mqc_heads(para_b);
		let contents = Hrmp::inbound_hrmp_channels_contents(para_b);
		assert_eq!(
			contents,
			vec![
				(para_a, vec![InboundHrmpMessage { sent_at: 6, data: b"knock".to_vec() }]),
				(para_c, vec![])
			]
			.into_iter()
			.collect::<BTreeMap::<_, _>>(),
		);
		assert_eq!(
			mqc_heads,
			vec![
				(
					para_a,
					hex_literal::hex!(
						"3bba6404e59c91f51deb2ae78f1273ebe75896850713e13f8c0eba4b0996c483"
					)
					.into()
				),
				(para_c, Default::default())
			],
		);

		Hrmp::assert_storage_consistency_exhaustive();
	});
}

#[test]
fn verify_externally_accessible() {
	use primitives::{well_known_keys, AbridgedHrmpChannel};

	let para_a = 20.into();
	let para_b = 21.into();

	new_test_ext(GenesisConfigBuilder::default().build()).execute_with(|| {
		// Register two parachains, wait until a session change, then initiate channel open
		// request and accept that, and finally wait until the next session.
		register_parachain(para_a);
		register_parachain(para_b);
		run_to_block(5, Some(vec![4, 5]));
		Hrmp::init_open_channel(para_a, para_b, 2, 8).unwrap();
		Hrmp::accept_open_channel(para_b, para_a).unwrap();
		run_to_block(8, Some(vec![8]));

		// Here we have a channel a->b opened.
		//
		// Try to obtain this channel from the storage and
		// decode it into the abridged version.
		assert!(channel_exists(para_a, para_b));
		let raw_hrmp_channel =
			sp_io::storage::get(&well_known_keys::hrmp_channels(HrmpChannelId {
				sender: para_a,
				recipient: para_b,
			}))
			.expect("the channel exists and we must be able to get it through well known keys");
		let abridged_hrmp_channel = AbridgedHrmpChannel::decode(&mut &raw_hrmp_channel[..])
			.expect("HrmpChannel should be decodable as AbridgedHrmpChannel");

		assert_eq!(
			abridged_hrmp_channel,
			AbridgedHrmpChannel {
				max_capacity: 2,
				max_total_size: 16,
				max_message_size: 8,
				msg_count: 0,
				total_size: 0,
				mqc_head: None,
			},
		);

		let raw_ingress_index =
			sp_io::storage::get(&well_known_keys::hrmp_ingress_channel_index(para_b))
				.expect("the ingress index must be present for para_b");
		let ingress_index = <Vec<ParaId>>::decode(&mut &raw_ingress_index[..])
			.expect("ingress indexx should be decodable as a list of para ids");
		assert_eq!(ingress_index, vec![para_a]);

		// Now, verify that we can access and decode the egress index.
		let raw_egress_index =
			sp_io::storage::get(&well_known_keys::hrmp_egress_channel_index(para_a))
				.expect("the egress index must be present for para_a");
		let egress_index = <Vec<ParaId>>::decode(&mut &raw_egress_index[..])
			.expect("egress index should be decodable as a list of para ids");
		assert_eq!(egress_index, vec![para_b]);
	});
}

#[test]
fn charging_deposits() {
	let para_a = 32.into();
	let para_b = 64.into();

	new_test_ext(GenesisConfigBuilder::default().build()).execute_with(|| {
		register_parachain_with_balance(para_a, 0);
		register_parachain(para_b);
		run_to_block(5, Some(vec![4, 5]));

		assert_noop!(
			Hrmp::init_open_channel(para_a, para_b, 2, 8),
			pallet_balances::Error::<Test, _>::InsufficientBalance
		);
	});

	new_test_ext(GenesisConfigBuilder::default().build()).execute_with(|| {
		register_parachain(para_a);
		register_parachain_with_balance(para_b, 0);
		run_to_block(5, Some(vec![4, 5]));

		Hrmp::init_open_channel(para_a, para_b, 2, 8).unwrap();

		assert_noop!(
			Hrmp::accept_open_channel(para_b, para_a),
			pallet_balances::Error::<Test, _>::InsufficientBalance
		);
	});
}

#[test]
fn refund_deposit_on_normal_closure() {
	let para_a = 32.into();
	let para_b = 64.into();

	let mut genesis = GenesisConfigBuilder::default();
	genesis.hrmp_sender_deposit = 20;
	genesis.hrmp_recipient_deposit = 15;
	new_test_ext(genesis.build()).execute_with(|| {
		// Register two parachains funded with different amounts of funds and arrange a channel.
		register_parachain_with_balance(para_a, 100);
		register_parachain_with_balance(para_b, 110);
		run_to_block(5, Some(vec![4, 5]));
		Hrmp::init_open_channel(para_a, para_b, 2, 8).unwrap();
		Hrmp::accept_open_channel(para_b, para_a).unwrap();
		assert_eq!(<Test as Config>::Currency::free_balance(&para_a.into_account_truncating()), 80);
		assert_eq!(<Test as Config>::Currency::free_balance(&para_b.into_account_truncating()), 95);
		run_to_block(8, Some(vec![8]));

		// Now, we close the channel and wait until the next session.
		Hrmp::close_channel(para_b, HrmpChannelId { sender: para_a, recipient: para_b }).unwrap();
		run_to_block(10, Some(vec![10]));
		assert_eq!(
			<Test as Config>::Currency::free_balance(&para_a.into_account_truncating()),
			100
		);
		assert_eq!(
			<Test as Config>::Currency::free_balance(&para_b.into_account_truncating()),
			110
		);
	});
}

#[test]
fn refund_deposit_on_offboarding() {
	let para_a = 32.into();
	let para_b = 64.into();

	let mut genesis = GenesisConfigBuilder::default();
	genesis.hrmp_sender_deposit = 20;
	genesis.hrmp_recipient_deposit = 15;
	new_test_ext(genesis.build()).execute_with(|| {
		// Register two parachains and open a channel between them.
		register_parachain_with_balance(para_a, 100);
		register_parachain_with_balance(para_b, 110);
		run_to_block(5, Some(vec![4, 5]));
		Hrmp::init_open_channel(para_a, para_b, 2, 8).unwrap();
		Hrmp::accept_open_channel(para_b, para_a).unwrap();
		assert_eq!(<Test as Config>::Currency::free_balance(&para_a.into_account_truncating()), 80);
		assert_eq!(<Test as Config>::Currency::free_balance(&para_b.into_account_truncating()), 95);
		run_to_block(8, Some(vec![8]));
		assert!(channel_exists(para_a, para_b));

		// Then deregister one parachain.
		deregister_parachain(para_a);
		run_to_block(10, Some(vec![9, 10]));

		// The channel should be removed.
		assert!(!Paras::is_valid_para(para_a));
		assert!(!channel_exists(para_a, para_b));
		Hrmp::assert_storage_consistency_exhaustive();

		assert_eq!(
			<Test as Config>::Currency::free_balance(&para_a.into_account_truncating()),
			100
		);
		assert_eq!(
			<Test as Config>::Currency::free_balance(&para_b.into_account_truncating()),
			110
		);
	});
}

#[test]
fn no_dangling_open_requests() {
	let para_a = 32.into();
	let para_b = 64.into();

	let mut genesis = GenesisConfigBuilder::default();
	genesis.hrmp_sender_deposit = 20;
	genesis.hrmp_recipient_deposit = 15;
	new_test_ext(genesis.build()).execute_with(|| {
		// Register two parachains and open a channel between them.
		register_parachain_with_balance(para_a, 100);
		register_parachain_with_balance(para_b, 110);
		run_to_block(5, Some(vec![4, 5]));

		// Start opening a channel a->b
		Hrmp::init_open_channel(para_a, para_b, 2, 8).unwrap();
		assert_eq!(<Test as Config>::Currency::free_balance(&para_a.into_account_truncating()), 80);

		// Then deregister one parachain, but don't wait two sessions until it takes effect.
		// Instead, `para_b` will confirm the request, which will take place the same time
		// the offboarding should happen.
		deregister_parachain(para_a);
		run_to_block(9, Some(vec![9]));
		Hrmp::accept_open_channel(para_b, para_a).unwrap();
		assert_eq!(<Test as Config>::Currency::free_balance(&para_b.into_account_truncating()), 95);
		assert!(!channel_exists(para_a, para_b));
		run_to_block(10, Some(vec![10]));

		// The outcome we expect is `para_b` should receive the refund.
		assert_eq!(
			<Test as Config>::Currency::free_balance(&para_b.into_account_truncating()),
			110
		);
		assert!(!channel_exists(para_a, para_b));
		Hrmp::assert_storage_consistency_exhaustive();
	});
}

#[test]
fn cancel_pending_open_channel_request() {
	let para_a = 32.into();
	let para_b = 64.into();

	let mut genesis = GenesisConfigBuilder::default();
	genesis.hrmp_sender_deposit = 20;
	genesis.hrmp_recipient_deposit = 15;
	new_test_ext(genesis.build()).execute_with(|| {
		// Register two parachains and open a channel between them.
		register_parachain_with_balance(para_a, 100);
		register_parachain_with_balance(para_b, 110);
		run_to_block(5, Some(vec![4, 5]));

		// Start opening a channel a->b
		Hrmp::init_open_channel(para_a, para_b, 2, 8).unwrap();
		assert_eq!(<Test as Config>::Currency::free_balance(&para_a.into_account_truncating()), 80);

		// Cancel opening the channel
		Hrmp::cancel_open_request(para_a, HrmpChannelId { sender: para_a, recipient: para_b })
			.unwrap();
		assert_eq!(
			<Test as Config>::Currency::free_balance(&para_a.into_account_truncating()),
			100
		);

		run_to_block(10, Some(vec![10]));
		assert!(!channel_exists(para_a, para_b));
		Hrmp::assert_storage_consistency_exhaustive();
	});
}<|MERGE_RESOLUTION|>--- conflicted
+++ resolved
@@ -20,13 +20,8 @@
 	Configuration, Hrmp, MockGenesisConfig, Paras, ParasShared, RuntimeEvent as MockEvent,
 	RuntimeOrigin, System, Test,
 };
-<<<<<<< HEAD
-use frame_support::assert_noop;
-use primitives::BlockNumber;
-=======
 use frame_support::{assert_noop, assert_ok, traits::Currency as _};
 use primitives::{BlockNumber, ValidationCode};
->>>>>>> e2eddbec
 use std::collections::BTreeMap;
 
 pub(crate) fn run_to_block(to: BlockNumber, new_session: Option<Vec<BlockNumber>>) {
@@ -132,32 +127,6 @@
 	}
 }
 
-<<<<<<< HEAD
-=======
-fn register_parachain_with_balance(id: ParaId, balance: Balance) {
-	let validation_code: ValidationCode = vec![1].into();
-	assert_ok!(Paras::schedule_para_initialize(
-		id,
-		crate::paras::ParaGenesisArgs {
-			para_kind: ParaKind::Parachain,
-			genesis_head: vec![1].into(),
-			validation_code: validation_code.clone(),
-		},
-	));
-
-	assert_ok!(Paras::add_trusted_validation_code(RuntimeOrigin::root(), validation_code));
-	<Test as Config>::Currency::make_free_balance_be(&id.into_account_truncating(), balance);
-}
-
-fn register_parachain(id: ParaId) {
-	register_parachain_with_balance(id, 1000);
-}
-
-fn deregister_parachain(id: ParaId) {
-	assert_ok!(Paras::schedule_para_cleanup(id));
-}
-
->>>>>>> e2eddbec
 fn channel_exists(sender: ParaId, recipient: ParaId) -> bool {
 	HrmpChannels::<Test>::get(&HrmpChannelId { sender, recipient }).is_some()
 }
