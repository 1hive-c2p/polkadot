--- conflicted
+++ resolved
@@ -547,12 +547,11 @@
 
 				if let Some(required_collator) = assignment.required_collator() {
 					ensure!(
-						required_collator == &backed_candidate.descriptor().collator,
+						required_collator == backed_candidate.descriptor().collator,
 						Error::<T>::WrongCollator,
 					);
 				}
 
-<<<<<<< HEAD
 				ensure!(
 					<PendingAvailability<T>>::get(&para_id).is_none() &&
 						<PendingAvailabilityCommitments<T>>::get(&para_id).is_none(),
@@ -584,85 +583,6 @@
 						Err(()) => {
 							Err(Error::<T>::InvalidBacking)?;
 						},
-=======
-				for (i, assignment) in scheduled[skip..].iter().enumerate() {
-					check_assignment_in_order(assignment)?;
-
-					if para_id == assignment.paras_entry.para_id {
-						if let Some(required_collator) = assignment.required_collator() {
-							ensure!(
-								required_collator == backed_candidate.descriptor().collator,
-								Error::<T>::WrongCollator,
-							);
-						}
-
-						ensure!(
-							<PendingAvailability<T>>::get(&para_id).is_none() &&
-								<PendingAvailabilityCommitments<T>>::get(&para_id).is_none(),
-							Error::<T>::CandidateScheduledBeforeParaFree,
-						);
-
-						// account for already skipped, and then skip this one.
-						skip = i + skip + 1;
-
-						let group_vals = group_validators(assignment.group_idx)
-							.ok_or_else(|| Error::<T>::InvalidGroupIndex)?;
-
-						// check the signatures in the backing and that it is a majority.
-						{
-							let maybe_amount_validated = primitives::check_candidate_backing(
-								&backed_candidate,
-								&signing_context,
-								group_vals.len(),
-								|intra_group_vi| {
-									group_vals
-										.get(intra_group_vi)
-										.and_then(|vi| validators.get(vi.0 as usize))
-										.map(|v| v.clone())
-								},
-							);
-
-							match maybe_amount_validated {
-								Ok(amount_validated) => ensure!(
-									amount_validated >= minimum_backing_votes(group_vals.len()),
-									Error::<T>::InsufficientBacking,
-								),
-								Err(()) => {
-									Err(Error::<T>::InvalidBacking)?;
-								},
-							}
-
-							let mut backer_idx_and_attestation =
-								Vec::<(ValidatorIndex, ValidityAttestation)>::with_capacity(
-									backed_candidate.validator_indices.count_ones(),
-								);
-							let candidate_receipt = backed_candidate.receipt();
-
-							for ((bit_idx, _), attestation) in backed_candidate
-								.validator_indices
-								.iter()
-								.enumerate()
-								.filter(|(_, signed)| **signed)
-								.zip(backed_candidate.validity_votes.iter().cloned())
-							{
-								let val_idx = group_vals
-									.get(bit_idx)
-									.expect("this query succeeded above; qed");
-								backer_idx_and_attestation.push((*val_idx, attestation));
-
-								backers.set(val_idx.0 as _, true);
-							}
-							candidate_receipt_with_backing_validator_indices
-								.push((candidate_receipt, backer_idx_and_attestation));
-						}
-
-						core_indices_and_backers.push((
-							(assignment.core, assignment.paras_entry.para_id),
-							backers,
-							assignment.group_idx,
-						));
-						continue 'next_backed_candidate
->>>>>>> 80b6db1a
 					}
 
 					let mut backer_idx_and_attestation =
@@ -760,7 +680,8 @@
 			.into_iter()
 			.flat_map(|(idx, assignments)| {
 				assignments.into_iter().filter_map(move |core_assigment| {
-					core_assigment.map(|ca| ((idx, ca.kind.para_id()), (ca.kind.para_id(), ca)))
+					core_assigment
+						.map(|ca| ((idx, ca.paras_entry.para_id), (ca.paras_entry.para_id, ca)))
 				})
 			})
 			.unzip();
