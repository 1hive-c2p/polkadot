// Copyright (C) Parity Technologies (UK) Ltd.
// This file is part of Polkadot.

// Polkadot is free software: you can redistribute it and/or modify
// it under the terms of the GNU General Public License as published by
// the Free Software Foundation, either version 3 of the License, or
// (at your option) any later version.

// Polkadot is distributed in the hope that it will be useful,
// but WITHOUT ANY WARRANTY; without even the implied warranty of
// MERCHANTABILITY or FITNESS FOR A PARTICULAR PURPOSE.  See the
// GNU General Public License for more details.

// You should have received a copy of the GNU General Public License
// along with Polkadot.  If not, see <http://www.gnu.org/licenses/>.

use super::*;
use crate::{
	configuration::HostConfiguration,
	initializer::SessionChangeNotification,
	mock::{
		new_test_ext, Configuration, MockGenesisConfig, ParaInclusion, Paras, ParasShared, System,
		Test,
	},
	paras::{ParaGenesisArgs, ParaKind},
	paras_inherent::DisputedBitfield,
};
use assert_matches::assert_matches;
use frame_support::assert_noop;
use keyring::Sr25519Keyring;
use primitives::{
	v4::{Assignment, CollatorRestrictionKind, CollatorRestrictions, ParasEntry},
	BlockNumber, CandidateCommitments, CandidateDescriptor, CollatorId,
	CompactStatement as Statement, EncodeAs, Hash, SignedAvailabilityBitfield, SignedStatement,
	UncheckedSignedAvailabilityBitfield, ValidationCode, ValidatorId, ValidityAttestation,
	PARACHAIN_KEY_TYPE_ID,
};
use sc_keystore::LocalKeystore;
use sp_core::OpaquePeerId;
use sp_keystore::{Keystore, KeystorePtr};
use std::sync::Arc;
use test_helpers::{
	dummy_candidate_receipt, dummy_collator, dummy_collator_signature, dummy_hash,
	dummy_validation_code,
};

fn default_config() -> HostConfiguration<BlockNumber> {
	let mut config = HostConfiguration::default();
	config.parathread_cores = 1;
	config.max_code_size = 3;
	config
}

pub(crate) fn genesis_config(paras: Vec<(ParaId, ParaKind)>) -> MockGenesisConfig {
	MockGenesisConfig {
		paras: paras::GenesisConfig {
			paras: paras
				.into_iter()
				.map(|(id, para_kind)| {
					(
						id,
						ParaGenesisArgs {
							genesis_head: Vec::new().into(),
							validation_code: dummy_validation_code(),
							para_kind,
						},
					)
				})
				.collect(),
			..Default::default()
		},
		configuration: configuration::GenesisConfig {
			config: default_config(),
			..Default::default()
		},
		..Default::default()
	}
}

#[derive(Debug, Clone, Copy, PartialEq)]
pub(crate) enum BackingKind {
	#[allow(unused)]
	Unanimous,
	Threshold,
	Lacking,
}

pub(crate) fn collator_sign_candidate(
	collator: Sr25519Keyring,
	candidate: &mut CommittedCandidateReceipt,
) {
	candidate.descriptor.collator = collator.public().into();

	let payload = primitives::collator_signature_payload(
		&candidate.descriptor.relay_parent,
		&candidate.descriptor.para_id,
		&candidate.descriptor.persisted_validation_data_hash,
		&candidate.descriptor.pov_hash,
		&candidate.descriptor.validation_code_hash,
	);

	candidate.descriptor.signature = collator.sign(&payload[..]).into();
	assert!(candidate.descriptor().check_collator_signature().is_ok());
}

pub(crate) fn back_candidate(
	candidate: CommittedCandidateReceipt,
	validators: &[Sr25519Keyring],
	group: &[ValidatorIndex],
	keystore: &KeystorePtr,
	signing_context: &SigningContext,
	kind: BackingKind,
) -> BackedCandidate {
	let mut validator_indices = bitvec::bitvec![u8, BitOrderLsb0; 0; group.len()];
	let threshold = minimum_backing_votes(group.len());

	let signing = match kind {
		BackingKind::Unanimous => group.len(),
		BackingKind::Threshold => threshold,
		BackingKind::Lacking => threshold.saturating_sub(1),
	};

	let mut validity_votes = Vec::with_capacity(signing);
	let candidate_hash = candidate.hash();

	for (idx_in_group, val_idx) in group.iter().enumerate().take(signing) {
		let key: Sr25519Keyring = validators[val_idx.0 as usize];
		*validator_indices.get_mut(idx_in_group).unwrap() = true;

		let signature = SignedStatement::sign(
			&keystore,
			Statement::Valid(candidate_hash),
			signing_context,
			*val_idx,
			&key.public().into(),
		)
		.unwrap()
		.unwrap()
		.signature()
		.clone();

		validity_votes.push(ValidityAttestation::Explicit(signature).into());
	}

	let backed = BackedCandidate { candidate, validity_votes, validator_indices };

	let successfully_backed =
		primitives::check_candidate_backing(&backed, signing_context, group.len(), |i| {
			Some(validators[group[i].0 as usize].public().into())
		})
		.ok()
		.unwrap_or(0) >=
			threshold;

	match kind {
		BackingKind::Unanimous | BackingKind::Threshold => assert!(successfully_backed),
		BackingKind::Lacking => assert!(!successfully_backed),
	};

	backed
}

pub(crate) fn run_to_block(
	to: BlockNumber,
	new_session: impl Fn(BlockNumber) -> Option<SessionChangeNotification<BlockNumber>>,
) {
	while System::block_number() < to {
		let b = System::block_number();

		ParaInclusion::initializer_finalize();
		Paras::initializer_finalize(b);
		ParasShared::initializer_finalize();

		if let Some(notification) = new_session(b + 1) {
			ParasShared::initializer_on_new_session(
				notification.session_index,
				notification.random_seed,
				&notification.new_config,
				notification.validators.clone(),
			);
			Paras::initializer_on_new_session(&notification);
			ParaInclusion::initializer_on_new_session(&notification);
		}

		System::on_finalize(b);

		System::on_initialize(b + 1);
		System::set_block_number(b + 1);

		ParasShared::initializer_initialize(b + 1);
		Paras::initializer_initialize(b + 1);
		ParaInclusion::initializer_initialize(b + 1);
	}
}

pub(crate) fn expected_bits() -> usize {
	Paras::parachains().len() + Configuration::config().parathread_cores as usize
}

fn default_bitfield() -> AvailabilityBitfield {
	AvailabilityBitfield(bitvec::bitvec![u8, BitOrderLsb0; 0; expected_bits()])
}

fn default_availability_votes() -> BitVec<u8, BitOrderLsb0> {
	bitvec::bitvec![u8, BitOrderLsb0; 0; ParasShared::active_validator_keys().len()]
}

fn default_backing_bitfield() -> BitVec<u8, BitOrderLsb0> {
	bitvec::bitvec![u8, BitOrderLsb0; 0; ParasShared::active_validator_keys().len()]
}

fn backing_bitfield(v: &[usize]) -> BitVec<u8, BitOrderLsb0> {
	let mut b = default_backing_bitfield();
	for i in v {
		b.set(*i, true);
	}
	b
}

pub(crate) fn validator_pubkeys(val_ids: &[Sr25519Keyring]) -> Vec<ValidatorId> {
	val_ids.iter().map(|v| v.public().into()).collect()
}

pub(crate) fn sign_bitfield(
	keystore: &KeystorePtr,
	key: &Sr25519Keyring,
	validator_index: ValidatorIndex,
	bitfield: AvailabilityBitfield,
	signing_context: &SigningContext,
) -> SignedAvailabilityBitfield {
	SignedAvailabilityBitfield::sign(
		&keystore,
		bitfield,
		&signing_context,
		validator_index,
		&key.public().into(),
	)
	.unwrap()
	.unwrap()
}

pub(crate) struct TestCandidateBuilder {
	pub(crate) para_id: ParaId,
	pub(crate) head_data: HeadData,
	pub(crate) para_head_hash: Option<Hash>,
	pub(crate) pov_hash: Hash,
	pub(crate) relay_parent: Hash,
	pub(crate) persisted_validation_data_hash: Hash,
	pub(crate) new_validation_code: Option<ValidationCode>,
	pub(crate) validation_code: ValidationCode,
	pub(crate) hrmp_watermark: BlockNumber,
}

impl std::default::Default for TestCandidateBuilder {
	fn default() -> Self {
		let zeros = Hash::zero();
		Self {
			para_id: 0.into(),
			head_data: Default::default(),
			para_head_hash: None,
			pov_hash: zeros,
			relay_parent: zeros,
			persisted_validation_data_hash: zeros,
			new_validation_code: None,
			validation_code: dummy_validation_code(),
			hrmp_watermark: 0u32.into(),
		}
	}
}

impl TestCandidateBuilder {
	pub(crate) fn build(self) -> CommittedCandidateReceipt {
		CommittedCandidateReceipt {
			descriptor: CandidateDescriptor {
				para_id: self.para_id,
				pov_hash: self.pov_hash,
				relay_parent: self.relay_parent,
				persisted_validation_data_hash: self.persisted_validation_data_hash,
				validation_code_hash: self.validation_code.hash(),
				para_head: self.para_head_hash.unwrap_or_else(|| self.head_data.hash()),
				erasure_root: Default::default(),
				signature: dummy_collator_signature(),
				collator: dummy_collator(),
			},
			commitments: CandidateCommitments {
				head_data: self.head_data,
				new_validation_code: self.new_validation_code,
				hrmp_watermark: self.hrmp_watermark,
				..Default::default()
			},
		}
	}
}

pub(crate) fn make_vdata_hash(para_id: ParaId) -> Option<Hash> {
	let relay_parent_number = <frame_system::Pallet<Test>>::block_number() - 1;
	let persisted_validation_data = crate::util::make_persisted_validation_data::<Test>(
		para_id,
		relay_parent_number,
		Default::default(),
	)?;
	Some(persisted_validation_data.hash())
}

#[test]
fn collect_pending_cleans_up_pending() {
	let chain_a = ParaId::from(1_u32);
	let chain_b = ParaId::from(2_u32);
	let thread_a = ParaId::from(3_u32);

	let paras = vec![
		(chain_a, ParaKind::Parachain),
		(chain_b, ParaKind::Parachain),
		(thread_a, ParaKind::Parathread),
	];
	new_test_ext(genesis_config(paras)).execute_with(|| {
		let default_candidate = TestCandidateBuilder::default().build();
		<PendingAvailability<Test>>::insert(
			chain_a,
			CandidatePendingAvailability {
				core: CoreIndex::from(0),
				hash: default_candidate.hash(),
				descriptor: default_candidate.descriptor.clone(),
				availability_votes: default_availability_votes(),
				relay_parent_number: 0,
				backed_in_number: 0,
				backers: default_backing_bitfield(),
				backing_group: GroupIndex::from(0),
			},
		);
		PendingAvailabilityCommitments::<Test>::insert(
			chain_a,
			default_candidate.commitments.clone(),
		);

		<PendingAvailability<Test>>::insert(
			&chain_b,
			CandidatePendingAvailability {
				core: CoreIndex::from(1),
				hash: default_candidate.hash(),
				descriptor: default_candidate.descriptor,
				availability_votes: default_availability_votes(),
				relay_parent_number: 0,
				backed_in_number: 0,
				backers: default_backing_bitfield(),
				backing_group: GroupIndex::from(1),
			},
		);
		PendingAvailabilityCommitments::<Test>::insert(chain_b, default_candidate.commitments);

		run_to_block(5, |_| None);

		assert!(<PendingAvailability<Test>>::get(&chain_a).is_some());
		assert!(<PendingAvailability<Test>>::get(&chain_b).is_some());
		assert!(<PendingAvailabilityCommitments<Test>>::get(&chain_a).is_some());
		assert!(<PendingAvailabilityCommitments<Test>>::get(&chain_b).is_some());

		ParaInclusion::collect_pending(|core, _since| core == CoreIndex::from(0));

		assert!(<PendingAvailability<Test>>::get(&chain_a).is_none());
		assert!(<PendingAvailability<Test>>::get(&chain_b).is_some());
		assert!(<PendingAvailabilityCommitments<Test>>::get(&chain_a).is_none());
		assert!(<PendingAvailabilityCommitments<Test>>::get(&chain_b).is_some());
	});
}

#[test]
fn bitfield_checks() {
	let chain_a = ParaId::from(1_u32);
	let chain_b = ParaId::from(2_u32);
	let thread_a = ParaId::from(3_u32);

	let paras = vec![
		(chain_a, ParaKind::Parachain),
		(chain_b, ParaKind::Parachain),
		(thread_a, ParaKind::Parathread),
	];
	let validators = vec![
		Sr25519Keyring::Alice,
		Sr25519Keyring::Bob,
		Sr25519Keyring::Charlie,
		Sr25519Keyring::Dave,
		Sr25519Keyring::Ferdie,
	];
	let keystore: KeystorePtr = Arc::new(LocalKeystore::in_memory());
	for validator in validators.iter() {
		Keystore::sr25519_generate_new(
			&*keystore,
			PARACHAIN_KEY_TYPE_ID,
			Some(&validator.to_seed()),
		)
		.unwrap();
	}
	let validator_public = validator_pubkeys(&validators);

	new_test_ext(genesis_config(paras.clone())).execute_with(|| {
		shared::Pallet::<Test>::set_active_validators_ascending(validator_public.clone());
		shared::Pallet::<Test>::set_session_index(5);

		let signing_context =
			SigningContext { parent_hash: System::parent_hash(), session_index: 5 };

		let core_lookup = |core| match core {
			core if core == CoreIndex::from(0) => Some(chain_a),
			core if core == CoreIndex::from(1) => Some(chain_b),
			core if core == CoreIndex::from(2) => Some(thread_a),
			core if core == CoreIndex::from(3) => None, // for the expected_cores() + 1 test below.
			_ => panic!("out of bounds for testing"),
		};

		// mark all candidates as pending availability
		let set_pending_av = || {
			for (p_id, _) in paras {
				let receipt = dummy_candidate_receipt(dummy_hash());
				PendingAvailability::<Test>::insert(
					p_id,
					CandidatePendingAvailability {
						availability_votes: default_availability_votes(),
						core: CoreIndex(0),
						hash: receipt.hash(),
						descriptor: receipt.descriptor,
						backers: BitVec::default(),
						relay_parent_number: BlockNumber::from(0_u32),
						backed_in_number: BlockNumber::from(0_u32),
						backing_group: GroupIndex(0),
					},
				)
			}
		};

		// too many bits in bitfield
		{
			let mut bare_bitfield = default_bitfield();
			bare_bitfield.0.push(false);
			let signed = sign_bitfield(
				&keystore,
				&validators[0],
				ValidatorIndex(0),
				bare_bitfield,
				&signing_context,
			);

			assert_matches!(
				ParaInclusion::process_bitfields(
					expected_bits(),
					vec![signed.into()],
					DisputedBitfield::zeros(expected_bits()),
					&core_lookup,
					FullCheck::Yes,
				),
				Err(Error::<Test>::WrongBitfieldSize)
			);
		}

		// not enough bits
		{
			let bare_bitfield = default_bitfield();
			let signed = sign_bitfield(
				&keystore,
				&validators[0],
				ValidatorIndex(0),
				bare_bitfield,
				&signing_context,
			);

			assert_matches!(
				ParaInclusion::process_bitfields(
					expected_bits() + 1,
					vec![signed.into()],
					DisputedBitfield::zeros(expected_bits()),
					&core_lookup,
					FullCheck::Yes,
				),
				Err(Error::<Test>::WrongBitfieldSize)
			);
		}

		// duplicate.
		{
			set_pending_av.clone()();
			let back_core_0_bitfield = {
				let mut b = default_bitfield();
				b.0.set(0, true);
				b
			};
			let signed: UncheckedSignedAvailabilityBitfield = sign_bitfield(
				&keystore,
				&validators[0],
				ValidatorIndex(0),
				back_core_0_bitfield,
				&signing_context,
			)
			.into();

			assert_eq!(
				<PendingAvailability<Test>>::get(chain_a)
					.unwrap()
					.availability_votes
					.count_ones(),
				0
			);

			// the threshold to free a core is 4 availability votes, but we only expect 1 valid
			// valid bitfield.
			assert_matches!(
				ParaInclusion::process_bitfields(
					expected_bits(),
					vec![signed.clone(), signed],
					DisputedBitfield::zeros(expected_bits()),
					&core_lookup,
					FullCheck::Yes,
				),
				Err(Error::<Test>::UnsortedOrDuplicateValidatorIndices)
			);

			assert_eq!(
				<PendingAvailability<Test>>::get(chain_a)
					.unwrap()
					.availability_votes
					.count_ones(),
				0
			);

			// clean up
			#[allow(deprecated)]
			PendingAvailability::<Test>::remove_all(None);
		}

		// out of order.
		{
			set_pending_av.clone()();
			let back_core_0_bitfield = {
				let mut b = default_bitfield();
				b.0.set(0, true);
				b
			};
			let signed_0 = sign_bitfield(
				&keystore,
				&validators[0],
				ValidatorIndex(0),
				back_core_0_bitfield.clone(),
				&signing_context,
			)
			.into();

			let signed_1 = sign_bitfield(
				&keystore,
				&validators[1],
				ValidatorIndex(1),
				back_core_0_bitfield,
				&signing_context,
			)
			.into();

			assert_eq!(
				<PendingAvailability<Test>>::get(chain_a)
					.unwrap()
					.availability_votes
					.count_ones(),
				0
			);

			// the threshold to free a core is 4 availability votes, but we only expect 1 valid
			// valid bitfield because `signed_0` will get skipped for being out of order.
			assert_matches!(
				ParaInclusion::process_bitfields(
					expected_bits(),
					vec![signed_1, signed_0],
					DisputedBitfield::zeros(expected_bits()),
					&core_lookup,
					FullCheck::Yes,
				),
				Err(Error::<Test>::UnsortedOrDuplicateValidatorIndices)
			);

			assert_eq!(
				<PendingAvailability<Test>>::get(chain_a)
					.unwrap()
					.availability_votes
					.count_ones(),
				0
			);

			#[allow(deprecated)]
			PendingAvailability::<Test>::remove_all(None);
		}

		// non-pending bit set.
		{
			let mut bare_bitfield = default_bitfield();
			*bare_bitfield.0.get_mut(0).unwrap() = true;
			let signed = sign_bitfield(
				&keystore,
				&validators[0],
				ValidatorIndex(0),
				bare_bitfield,
				&signing_context,
			);

			assert_matches!(ParaInclusion::process_bitfields(
				expected_bits(),
				vec![signed.into()],
				DisputedBitfield::zeros(expected_bits()),
				&core_lookup,
				FullCheck::Yes,
			), Ok(x) => { assert!(x.is_empty())});
		}

		// empty bitfield signed: always ok, but kind of useless.
		{
			let bare_bitfield = default_bitfield();
			let signed = sign_bitfield(
				&keystore,
				&validators[0],
				ValidatorIndex(0),
				bare_bitfield,
				&signing_context,
			);

			assert_matches!(ParaInclusion::process_bitfields(
				expected_bits(),
				vec![signed.into()],
				DisputedBitfield::zeros(expected_bits()),
				&core_lookup,
				FullCheck::Yes,
			), Ok(x) => { assert!(x.is_empty())});
		}

		// bitfield signed with pending bit signed.
		{
			let mut bare_bitfield = default_bitfield();

			assert_eq!(core_lookup(CoreIndex::from(0)), Some(chain_a));

			let default_candidate = TestCandidateBuilder::default().build();
			<PendingAvailability<Test>>::insert(
				chain_a,
				CandidatePendingAvailability {
					core: CoreIndex::from(0),
					hash: default_candidate.hash(),
					descriptor: default_candidate.descriptor,
					availability_votes: default_availability_votes(),
					relay_parent_number: 0,
					backed_in_number: 0,
					backers: default_backing_bitfield(),
					backing_group: GroupIndex::from(0),
				},
			);
			PendingAvailabilityCommitments::<Test>::insert(chain_a, default_candidate.commitments);

			*bare_bitfield.0.get_mut(0).unwrap() = true;
			let signed = sign_bitfield(
				&keystore,
				&validators[0],
				ValidatorIndex(0),
				bare_bitfield,
				&signing_context,
			);

			assert_matches!(ParaInclusion::process_bitfields(
				expected_bits(),
				vec![signed.into()],
				DisputedBitfield::zeros(expected_bits()),
				&core_lookup,
				FullCheck::Yes,
			), Ok(v) => { assert!(v.is_empty())} );

			<PendingAvailability<Test>>::remove(chain_a);
			PendingAvailabilityCommitments::<Test>::remove(chain_a);
		}

		// bitfield signed with pending bit signed, but no commitments.
		{
			let mut bare_bitfield = default_bitfield();

			assert_eq!(core_lookup(CoreIndex::from(0)), Some(chain_a));

			let default_candidate = TestCandidateBuilder::default().build();
			<PendingAvailability<Test>>::insert(
				chain_a,
				CandidatePendingAvailability {
					core: CoreIndex::from(0),
					hash: default_candidate.hash(),
					descriptor: default_candidate.descriptor,
					availability_votes: default_availability_votes(),
					relay_parent_number: 0,
					backed_in_number: 0,
					backers: default_backing_bitfield(),
					backing_group: GroupIndex::from(0),
				},
			);

			*bare_bitfield.0.get_mut(0).unwrap() = true;
			let signed = sign_bitfield(
				&keystore,
				&validators[0],
				ValidatorIndex(0),
				bare_bitfield,
				&signing_context,
			);

			// no core is freed
			assert_matches!(ParaInclusion::process_bitfields(
				expected_bits(),
				vec![signed.into()],
				DisputedBitfield::zeros(expected_bits()),
				&core_lookup,
				FullCheck::Yes,
			), Ok(v) => { assert!(v.is_empty()) });
		}
	});
}

#[test]
fn availability_threshold_is_supermajority() {
	assert_eq!(3, availability_threshold(4));
	assert_eq!(5, availability_threshold(6));
	assert_eq!(7, availability_threshold(9));
}

#[test]
fn supermajority_bitfields_trigger_availability() {
	let chain_a = ParaId::from(1_u32);
	let chain_b = ParaId::from(2_u32);
	let thread_a = ParaId::from(3_u32);

	let paras = vec![
		(chain_a, ParaKind::Parachain),
		(chain_b, ParaKind::Parachain),
		(thread_a, ParaKind::Parathread),
	];
	let validators = vec![
		Sr25519Keyring::Alice,
		Sr25519Keyring::Bob,
		Sr25519Keyring::Charlie,
		Sr25519Keyring::Dave,
		Sr25519Keyring::Ferdie,
	];
	let keystore: KeystorePtr = Arc::new(LocalKeystore::in_memory());
	for validator in validators.iter() {
		Keystore::sr25519_generate_new(
			&*keystore,
			PARACHAIN_KEY_TYPE_ID,
			Some(&validator.to_seed()),
		)
		.unwrap();
	}
	let validator_public = validator_pubkeys(&validators);

	new_test_ext(genesis_config(paras)).execute_with(|| {
		shared::Pallet::<Test>::set_active_validators_ascending(validator_public.clone());
		shared::Pallet::<Test>::set_session_index(5);

		let signing_context =
			SigningContext { parent_hash: System::parent_hash(), session_index: 5 };

		let core_lookup = |core| match core {
			core if core == CoreIndex::from(0) => Some(chain_a),
			core if core == CoreIndex::from(1) => Some(chain_b),
			core if core == CoreIndex::from(2) => Some(thread_a),
			_ => panic!("Core out of bounds for 2 parachains and 1 parathread core."),
		};

		let candidate_a = TestCandidateBuilder {
			para_id: chain_a,
			head_data: vec![1, 2, 3, 4].into(),
			..Default::default()
		}
		.build();

		<PendingAvailability<Test>>::insert(
			chain_a,
			CandidatePendingAvailability {
				core: CoreIndex::from(0),
				hash: candidate_a.hash(),
				descriptor: candidate_a.clone().descriptor,
				availability_votes: default_availability_votes(),
				relay_parent_number: 0,
				backed_in_number: 0,
				backers: backing_bitfield(&[3, 4]),
				backing_group: GroupIndex::from(0),
			},
		);
		PendingAvailabilityCommitments::<Test>::insert(chain_a, candidate_a.clone().commitments);

		let candidate_b = TestCandidateBuilder {
			para_id: chain_b,
			head_data: vec![5, 6, 7, 8].into(),
			..Default::default()
		}
		.build();

		<PendingAvailability<Test>>::insert(
			chain_b,
			CandidatePendingAvailability {
				core: CoreIndex::from(1),
				hash: candidate_b.hash(),
				descriptor: candidate_b.descriptor,
				availability_votes: default_availability_votes(),
				relay_parent_number: 0,
				backed_in_number: 0,
				backers: backing_bitfield(&[0, 2]),
				backing_group: GroupIndex::from(1),
			},
		);
		PendingAvailabilityCommitments::<Test>::insert(chain_b, candidate_b.commitments);

		// this bitfield signals that a and b are available.
		let a_and_b_available = {
			let mut bare_bitfield = default_bitfield();
			*bare_bitfield.0.get_mut(0).unwrap() = true;
			*bare_bitfield.0.get_mut(1).unwrap() = true;

			bare_bitfield
		};

		// this bitfield signals that only a is available.
		let a_available = {
			let mut bare_bitfield = default_bitfield();
			*bare_bitfield.0.get_mut(0).unwrap() = true;

			bare_bitfield
		};

		let threshold = availability_threshold(validators.len());

		// 4 of 5 first value >= 2/3
		assert_eq!(threshold, 4);

		let signed_bitfields = validators
			.iter()
			.enumerate()
			.filter_map(|(i, key)| {
				let to_sign = if i < 3 {
					a_and_b_available.clone()
				} else if i < 4 {
					a_available.clone()
				} else {
					// sign nothing.
					return None
				};

				Some(
					sign_bitfield(
						&keystore,
						key,
						ValidatorIndex(i as _),
						to_sign,
						&signing_context,
					)
					.into(),
				)
			})
			.collect();

		// only chain A's core is freed.
		assert_matches!(
			ParaInclusion::process_bitfields(
				expected_bits(),
				signed_bitfields,
				DisputedBitfield::zeros(expected_bits()),
				&core_lookup,
				FullCheck::Yes,
			),
			Ok(v) => {
				assert_eq!(vec![(CoreIndex(0), candidate_a.hash())], v);
			}
		);

		// chain A had 4 signing off, which is >= threshold.
		// chain B has 3 signing off, which is < threshold.
		assert!(<PendingAvailability<Test>>::get(&chain_a).is_none());
		assert!(<PendingAvailabilityCommitments<Test>>::get(&chain_a).is_none());
		assert!(<PendingAvailabilityCommitments<Test>>::get(&chain_b).is_some());
		assert_eq!(<PendingAvailability<Test>>::get(&chain_b).unwrap().availability_votes, {
			// check that votes from first 3 were tracked.

			let mut votes = default_availability_votes();
			*votes.get_mut(0).unwrap() = true;
			*votes.get_mut(1).unwrap() = true;
			*votes.get_mut(2).unwrap() = true;

			votes
		});

		// and check that chain head was enacted.
		assert_eq!(Paras::para_head(&chain_a), Some(vec![1, 2, 3, 4].into()));

		// Check that rewards are applied.
		{
			let rewards = crate::mock::availability_rewards();

			assert_eq!(rewards.len(), 4);
			assert_eq!(rewards.get(&ValidatorIndex(0)).unwrap(), &1);
			assert_eq!(rewards.get(&ValidatorIndex(1)).unwrap(), &1);
			assert_eq!(rewards.get(&ValidatorIndex(2)).unwrap(), &1);
			assert_eq!(rewards.get(&ValidatorIndex(3)).unwrap(), &1);
		}

		{
			let rewards = crate::mock::backing_rewards();

			assert_eq!(rewards.len(), 2);
			assert_eq!(rewards.get(&ValidatorIndex(3)).unwrap(), &1);
			assert_eq!(rewards.get(&ValidatorIndex(4)).unwrap(), &1);
		}
	});
}

#[test]
fn candidate_checks() {
	let chain_a = ParaId::from(1_u32);
	let chain_b = ParaId::from(2_u32);
	let thread_a = ParaId::from(3_u32);

	// The block number of the relay-parent for testing.
	const RELAY_PARENT_NUM: BlockNumber = 4;

	let paras = vec![
		(chain_a, ParaKind::Parachain),
		(chain_b, ParaKind::Parachain),
		(thread_a, ParaKind::Parathread),
	];
	let validators = vec![
		Sr25519Keyring::Alice,
		Sr25519Keyring::Bob,
		Sr25519Keyring::Charlie,
		Sr25519Keyring::Dave,
		Sr25519Keyring::Ferdie,
	];
	let keystore: KeystorePtr = Arc::new(LocalKeystore::in_memory());
	for validator in validators.iter() {
		Keystore::sr25519_generate_new(
			&*keystore,
			PARACHAIN_KEY_TYPE_ID,
			Some(&validator.to_seed()),
		)
		.unwrap();
	}
	let validator_public = validator_pubkeys(&validators);

	new_test_ext(genesis_config(paras)).execute_with(|| {
		shared::Pallet::<Test>::set_active_validators_ascending(validator_public.clone());
		shared::Pallet::<Test>::set_session_index(5);

		run_to_block(5, |_| None);

		let signing_context =
			SigningContext { parent_hash: System::parent_hash(), session_index: 5 };

		let group_validators = |group_index: GroupIndex| {
			match group_index {
				group_index if group_index == GroupIndex::from(0) => Some(vec![0, 1]),
				group_index if group_index == GroupIndex::from(1) => Some(vec![2, 3]),
				group_index if group_index == GroupIndex::from(2) => Some(vec![4]),
				_ => panic!("Group index out of bounds for 2 parachains and 1 parathread core"),
			}
			.map(|m| m.into_iter().map(ValidatorIndex).collect::<Vec<_>>())
		};

		let thread_collator: CollatorId = Sr25519Keyring::Two.public().into();
		let chain_a_assignment = CoreAssignment {
			core: CoreIndex::from(0),
			paras_entry: ParasEntry::new(Assignment::new(chain_a, CollatorRestrictions::none())),
			group_idx: GroupIndex::from(0),
		};

		let chain_b_assignment = CoreAssignment {
			core: CoreIndex::from(1),
			paras_entry: ParasEntry::new(Assignment::new(chain_b, CollatorRestrictions::none())),
			group_idx: GroupIndex::from(1),
		};

		let thread_a_assignment = CoreAssignment {
			core: CoreIndex::from(2),
			paras_entry: ParasEntry::new(Assignment::new(
				thread_a,
				CollatorRestrictions::new(
					[OpaquePeerId::new(thread_collator.encode_as())].into_iter().collect(),
					CollatorRestrictionKind::Required,
				),
			)),
			group_idx: GroupIndex::from(2),
		};

		// unscheduled candidate.
		{
			let mut candidate = TestCandidateBuilder {
				para_id: chain_a,
				relay_parent: System::parent_hash(),
				pov_hash: Hash::repeat_byte(1),
				persisted_validation_data_hash: make_vdata_hash(chain_a).unwrap(),
				hrmp_watermark: RELAY_PARENT_NUM,
				..Default::default()
			}
			.build();
			collator_sign_candidate(Sr25519Keyring::One, &mut candidate);

			let backed = back_candidate(
				candidate,
				&validators,
				group_validators(GroupIndex::from(0)).unwrap().as_ref(),
				&keystore,
				&signing_context,
				BackingKind::Threshold,
			);

			assert_noop!(
				ParaInclusion::process_candidates(
					Default::default(),
					vec![backed],
					[(
						chain_b_assignment.core,
						[Some(chain_b_assignment.clone())].into_iter().collect()
					)]
					.into_iter()
					.collect(),
					&group_validators,
				),
				Error::<Test>::UnscheduledCandidate
			);
		}

		// candidates out of order.
		{
			let mut candidate_a = TestCandidateBuilder {
				para_id: chain_a,
				relay_parent: System::parent_hash(),
				pov_hash: Hash::repeat_byte(1),
				persisted_validation_data_hash: make_vdata_hash(chain_a).unwrap(),
				hrmp_watermark: RELAY_PARENT_NUM,
				..Default::default()
			}
			.build();
			let mut candidate_b = TestCandidateBuilder {
				para_id: chain_b,
				relay_parent: System::parent_hash(),
				pov_hash: Hash::repeat_byte(2),
				persisted_validation_data_hash: make_vdata_hash(chain_b).unwrap(),
				hrmp_watermark: RELAY_PARENT_NUM,
				..Default::default()
			}
			.build();

			collator_sign_candidate(Sr25519Keyring::One, &mut candidate_a);

			collator_sign_candidate(Sr25519Keyring::Two, &mut candidate_b);

			let backed_a = back_candidate(
				candidate_a,
				&validators,
				group_validators(GroupIndex::from(0)).unwrap().as_ref(),
				&keystore,
				&signing_context,
				BackingKind::Threshold,
			);

			let backed_b = back_candidate(
				candidate_b,
				&validators,
				group_validators(GroupIndex::from(1)).unwrap().as_ref(),
				&keystore,
				&signing_context,
				BackingKind::Threshold,
			);

			// out-of-order manifests as unscheduled.
			assert_noop!(
				ParaInclusion::process_candidates(
					Default::default(),
					vec![backed_b, backed_a],
					[
						(
							chain_a_assignment.core,
							[Some(chain_a_assignment.clone())].into_iter().collect()
						),
						(
							chain_b_assignment.core,
							[Some(chain_b_assignment.clone())].into_iter().collect()
						)
					]
					.into_iter()
					.collect(),
					&group_validators,
				),
				Error::<Test>::UnscheduledCandidate
			);
		}

		// candidate not backed.
		{
			let mut candidate = TestCandidateBuilder {
				para_id: chain_a,
				relay_parent: System::parent_hash(),
				pov_hash: Hash::repeat_byte(1),
				persisted_validation_data_hash: make_vdata_hash(chain_a).unwrap(),
				hrmp_watermark: RELAY_PARENT_NUM,
				..Default::default()
			}
			.build();
			collator_sign_candidate(Sr25519Keyring::One, &mut candidate);

			let backed = back_candidate(
				candidate,
				&validators,
				group_validators(GroupIndex::from(0)).unwrap().as_ref(),
				&keystore,
				&signing_context,
				BackingKind::Lacking,
			);

			assert_noop!(
				ParaInclusion::process_candidates(
					Default::default(),
					vec![backed],
					[(
						chain_a_assignment.core,
						[Some(chain_a_assignment.clone())].into_iter().collect()
					)]
					.into_iter()
					.collect(),
					&group_validators,
				),
				Error::<Test>::InsufficientBacking
			);
		}

		// candidate not in parent context.
		{
			let wrong_parent_hash = Hash::repeat_byte(222);
			assert!(System::parent_hash() != wrong_parent_hash);

			let mut candidate = TestCandidateBuilder {
				para_id: chain_a,
				relay_parent: wrong_parent_hash,
				pov_hash: Hash::repeat_byte(1),
				persisted_validation_data_hash: make_vdata_hash(chain_a).unwrap(),
				..Default::default()
			}
			.build();
			collator_sign_candidate(Sr25519Keyring::One, &mut candidate);

			let backed = back_candidate(
				candidate,
				&validators,
				group_validators(GroupIndex::from(0)).unwrap().as_ref(),
				&keystore,
				&signing_context,
				BackingKind::Threshold,
			);

			assert_noop!(
				ParaInclusion::process_candidates(
					Default::default(),
					vec![backed],
					[(
						chain_a_assignment.core,
						[Some(chain_a_assignment.clone())].into_iter().collect()
					)]
					.into_iter()
					.collect(),
					&group_validators,
				),
				Error::<Test>::CandidateNotInParentContext
			);
		}

		// TODO: Will be tested at a higher level
		//
		// candidate has wrong collator.
<<<<<<< HEAD
		{
			let mut candidate = TestCandidateBuilder {
				para_id: thread_a,
				relay_parent: System::parent_hash(),
				pov_hash: Hash::repeat_byte(1),
				persisted_validation_data_hash: make_vdata_hash(thread_a).unwrap(),
				hrmp_watermark: RELAY_PARENT_NUM,
				..Default::default()
			}
			.build();

			assert!(CollatorId::from(Sr25519Keyring::One.public()) != thread_collator);
			collator_sign_candidate(Sr25519Keyring::One, &mut candidate);

			let backed = back_candidate(
				candidate,
				&validators,
				group_validators(GroupIndex::from(2)).unwrap().as_ref(),
				&keystore,
				&signing_context,
				BackingKind::Threshold,
			);

			assert_noop!(
				ParaInclusion::process_candidates(
					Default::default(),
					vec![backed],
					[(
						//thread_a_assignment.core,
						CoreIndex::from(0),
						[Some(thread_a_assignment.clone())].into_iter().collect()
					)]
					.into_iter()
					.collect(),
					&group_validators,
				),
				Error::<Test>::WrongCollator,
			);
		}
=======
		//{
		//	let mut candidate = TestCandidateBuilder {
		//		para_id: thread_a,
		//		relay_parent: System::parent_hash(),
		//		pov_hash: Hash::repeat_byte(1),
		//		persisted_validation_data_hash: make_vdata_hash(thread_a).unwrap(),
		//		hrmp_watermark: RELAY_PARENT_NUM,
		//		..Default::default()
		//	}
		//	.build();

		//	assert!(CollatorId::from(Sr25519Keyring::One.public()) != thread_collator);
		//	collator_sign_candidate(Sr25519Keyring::One, &mut candidate);

		//	let backed = back_candidate(
		//		candidate,
		//		&validators,
		//		group_validators(GroupIndex::from(2)).unwrap().as_ref(),
		//		&keystore,
		//		&signing_context,
		//		BackingKind::Threshold,
		//	);

		//	assert_noop!(
		//		ParaInclusion::process_candidates(
		//			Default::default(),
		//			vec![backed],
		//			vec![
		//				chain_a_assignment.clone(),
		//				chain_b_assignment.clone(),
		//				thread_a_assignment.clone(),
		//			],
		//			&group_validators,
		//		),
		//		Error::<Test>::WrongPeerId,
		//	);
		//}
>>>>>>> 1a5d3bbd

		// candidate not well-signed by collator.
		{
			let mut candidate = TestCandidateBuilder {
				para_id: thread_a,
				relay_parent: System::parent_hash(),
				pov_hash: Hash::repeat_byte(1),
				persisted_validation_data_hash: make_vdata_hash(thread_a).unwrap(),
				hrmp_watermark: RELAY_PARENT_NUM,
				..Default::default()
			}
			.build();

			assert_eq!(CollatorId::from(Sr25519Keyring::Two.public()), thread_collator);
			collator_sign_candidate(Sr25519Keyring::Two, &mut candidate);

			// change the candidate after signing.
			candidate.descriptor.pov_hash = Hash::repeat_byte(2);

			let backed = back_candidate(
				candidate,
				&validators,
				group_validators(GroupIndex::from(2)).unwrap().as_ref(),
				&keystore,
				&signing_context,
				BackingKind::Threshold,
			);

			assert_noop!(
				ParaInclusion::process_candidates(
					Default::default(),
					vec![backed],
					[(CoreIndex(0), [Some(thread_a_assignment.clone())].into_iter().collect())]
						.into_iter()
						.collect(),
					&group_validators,
				),
				Error::<Test>::NotCollatorSigned
			);
		}

		// para occupied - reject.
		{
			let mut candidate = TestCandidateBuilder {
				para_id: chain_a,
				relay_parent: System::parent_hash(),
				pov_hash: Hash::repeat_byte(1),
				persisted_validation_data_hash: make_vdata_hash(chain_a).unwrap(),
				hrmp_watermark: RELAY_PARENT_NUM,
				..Default::default()
			}
			.build();

			collator_sign_candidate(Sr25519Keyring::One, &mut candidate);

			let backed = back_candidate(
				candidate,
				&validators,
				group_validators(GroupIndex::from(0)).unwrap().as_ref(),
				&keystore,
				&signing_context,
				BackingKind::Threshold,
			);

			let candidate = TestCandidateBuilder::default().build();
			<PendingAvailability<Test>>::insert(
				&chain_a,
				CandidatePendingAvailability {
					core: CoreIndex::from(0),
					hash: candidate.hash(),
					descriptor: candidate.descriptor,
					availability_votes: default_availability_votes(),
					relay_parent_number: 3,
					backed_in_number: 4,
					backers: default_backing_bitfield(),
					backing_group: GroupIndex::from(0),
				},
			);
			<PendingAvailabilityCommitments<Test>>::insert(&chain_a, candidate.commitments);

			assert_noop!(
				ParaInclusion::process_candidates(
					Default::default(),
					vec![backed],
					[(
						chain_a_assignment.core,
						[Some(chain_a_assignment.clone())].into_iter().collect()
					)]
					.into_iter()
					.collect(),
					&group_validators,
				),
				Error::<Test>::CandidateScheduledBeforeParaFree
			);

			<PendingAvailability<Test>>::remove(&chain_a);
			<PendingAvailabilityCommitments<Test>>::remove(&chain_a);
		}

		// messed up commitments storage - do not panic - reject.
		{
			let mut candidate = TestCandidateBuilder {
				para_id: chain_a,
				relay_parent: System::parent_hash(),
				pov_hash: Hash::repeat_byte(1),
				persisted_validation_data_hash: make_vdata_hash(chain_a).unwrap(),
				hrmp_watermark: RELAY_PARENT_NUM,
				..Default::default()
			}
			.build();

			collator_sign_candidate(Sr25519Keyring::One, &mut candidate);

			// this is not supposed to happen
			<PendingAvailabilityCommitments<Test>>::insert(&chain_a, candidate.commitments.clone());

			let backed = back_candidate(
				candidate,
				&validators,
				group_validators(GroupIndex::from(0)).unwrap().as_ref(),
				&keystore,
				&signing_context,
				BackingKind::Threshold,
			);

			assert_noop!(
				ParaInclusion::process_candidates(
					Default::default(),
					vec![backed],
					[(
						chain_a_assignment.core,
						[Some(chain_a_assignment.clone())].into_iter().collect()
					)]
					.into_iter()
					.collect(),
					&group_validators,
				),
				Error::<Test>::CandidateScheduledBeforeParaFree
			);

			<PendingAvailabilityCommitments<Test>>::remove(&chain_a);
		}

		// interfering code upgrade - reject
		{
			let mut candidate = TestCandidateBuilder {
				para_id: chain_a,
				relay_parent: System::parent_hash(),
				pov_hash: Hash::repeat_byte(1),
				new_validation_code: Some(vec![5, 6, 7, 8].into()),
				persisted_validation_data_hash: make_vdata_hash(chain_a).unwrap(),
				hrmp_watermark: RELAY_PARENT_NUM,
				..Default::default()
			}
			.build();

			collator_sign_candidate(Sr25519Keyring::One, &mut candidate);

			let backed = back_candidate(
				candidate,
				&validators,
				group_validators(GroupIndex::from(0)).unwrap().as_ref(),
				&keystore,
				&signing_context,
				BackingKind::Threshold,
			);

			{
				let cfg = Configuration::config();
				let expected_at = 10 + cfg.validation_upgrade_delay;
				assert_eq!(expected_at, 12);
				Paras::schedule_code_upgrade(chain_a, vec![1, 2, 3, 4].into(), expected_at, &cfg);
			}

			assert_noop!(
				ParaInclusion::process_candidates(
					Default::default(),
					vec![backed],
					[(
						chain_a_assignment.core,
						[Some(chain_a_assignment.clone())].into_iter().collect()
					)]
					.into_iter()
					.collect(),
					&group_validators,
				),
				Error::<Test>::PrematureCodeUpgrade
			);
		}

		// Bad validation data hash - reject
		{
			let mut candidate = TestCandidateBuilder {
				para_id: chain_a,
				relay_parent: System::parent_hash(),
				pov_hash: Hash::repeat_byte(1),
				persisted_validation_data_hash: [42u8; 32].into(),
				hrmp_watermark: RELAY_PARENT_NUM,
				..Default::default()
			}
			.build();

			collator_sign_candidate(Sr25519Keyring::One, &mut candidate);

			let backed = back_candidate(
				candidate,
				&validators,
				group_validators(GroupIndex::from(0)).unwrap().as_ref(),
				&keystore,
				&signing_context,
				BackingKind::Threshold,
			);

			assert_eq!(
				ParaInclusion::process_candidates(
					Default::default(),
					vec![backed],
					[(
						chain_a_assignment.core,
						[Some(chain_a_assignment.clone())].into_iter().collect()
					)]
					.into_iter()
					.collect(),
					&group_validators,
				),
				Err(Error::<Test>::ValidationDataHashMismatch.into()),
			);
		}

		// bad validation code hash
		{
			let mut candidate = TestCandidateBuilder {
				para_id: chain_a,
				relay_parent: System::parent_hash(),
				pov_hash: Hash::repeat_byte(1),
				persisted_validation_data_hash: make_vdata_hash(chain_a).unwrap(),
				hrmp_watermark: RELAY_PARENT_NUM,
				validation_code: ValidationCode(vec![1]),
				..Default::default()
			}
			.build();

			collator_sign_candidate(Sr25519Keyring::One, &mut candidate);

			let backed = back_candidate(
				candidate,
				&validators,
				group_validators(GroupIndex::from(0)).unwrap().as_ref(),
				&keystore,
				&signing_context,
				BackingKind::Threshold,
			);

			assert_noop!(
				ParaInclusion::process_candidates(
					Default::default(),
					vec![backed],
					[(
						chain_a_assignment.core,
						[Some(chain_a_assignment.clone())].into_iter().collect()
					)]
					.into_iter()
					.collect(),
					&group_validators,
				),
				Error::<Test>::InvalidValidationCodeHash
			);
		}

		// Para head hash in descriptor doesn't match head data
		{
			let mut candidate = TestCandidateBuilder {
				para_id: chain_a,
				relay_parent: System::parent_hash(),
				pov_hash: Hash::repeat_byte(1),
				persisted_validation_data_hash: make_vdata_hash(chain_a).unwrap(),
				hrmp_watermark: RELAY_PARENT_NUM,
				para_head_hash: Some(Hash::random()),
				..Default::default()
			}
			.build();

			collator_sign_candidate(Sr25519Keyring::One, &mut candidate);

			let backed = back_candidate(
				candidate,
				&validators,
				group_validators(GroupIndex::from(0)).unwrap().as_ref(),
				&keystore,
				&signing_context,
				BackingKind::Threshold,
			);

			assert_noop!(
				ParaInclusion::process_candidates(
					Default::default(),
					vec![backed],
					[(
						chain_a_assignment.core,
						[Some(chain_a_assignment.clone())].into_iter().collect()
					)]
					.into_iter()
					.collect(),
					&group_validators,
				),
				Error::<Test>::ParaHeadMismatch
			);
		}
	});
}

#[test]
fn backing_works() {
	let chain_a = ParaId::from(1_u32);
	let chain_b = ParaId::from(2_u32);
	let thread_a = ParaId::from(3_u32);

	// The block number of the relay-parent for testing.
	const RELAY_PARENT_NUM: BlockNumber = 4;

	let paras = vec![
		(chain_a, ParaKind::Parachain),
		(chain_b, ParaKind::Parachain),
		(thread_a, ParaKind::Parathread),
	];
	let validators = vec![
		Sr25519Keyring::Alice,
		Sr25519Keyring::Bob,
		Sr25519Keyring::Charlie,
		Sr25519Keyring::Dave,
		Sr25519Keyring::Ferdie,
	];
	let keystore: KeystorePtr = Arc::new(LocalKeystore::in_memory());
	for validator in validators.iter() {
		Keystore::sr25519_generate_new(
			&*keystore,
			PARACHAIN_KEY_TYPE_ID,
			Some(&validator.to_seed()),
		)
		.unwrap();
	}
	let validator_public = validator_pubkeys(&validators);

	new_test_ext(genesis_config(paras)).execute_with(|| {
		shared::Pallet::<Test>::set_active_validators_ascending(validator_public.clone());
		shared::Pallet::<Test>::set_session_index(5);

		run_to_block(5, |_| None);

		let signing_context =
			SigningContext { parent_hash: System::parent_hash(), session_index: 5 };

		let group_validators = |group_index: GroupIndex| {
			match group_index {
				group_index if group_index == GroupIndex::from(0) => Some(vec![0, 1]),
				group_index if group_index == GroupIndex::from(1) => Some(vec![2, 3]),
				group_index if group_index == GroupIndex::from(2) => Some(vec![4]),
				_ => panic!("Group index out of bounds for 2 parachains and 1 parathread core"),
			}
			.map(|vs| vs.into_iter().map(ValidatorIndex).collect::<Vec<_>>())
		};

		let thread_peer_id = OpaquePeerId::default();

		let chain_a_assignment = CoreAssignment {
			core: CoreIndex::from(0),
			paras_entry: ParasEntry::new(Assignment::new(chain_a, CollatorRestrictions::none())),
			group_idx: GroupIndex::from(0),
		};

		let chain_b_assignment = CoreAssignment {
			core: CoreIndex::from(1),
			paras_entry: ParasEntry::new(Assignment::new(chain_b, CollatorRestrictions::none())),
			group_idx: GroupIndex::from(1),
		};

		let thread_a_assignment = CoreAssignment {
			core: CoreIndex::from(2),
			paras_entry: ParasEntry::new(Assignment::new(
				thread_a,
				CollatorRestrictions::new(
					[thread_peer_id].into_iter().collect(),
					CollatorRestrictionKind::Required,
				),
			)),
			group_idx: GroupIndex::from(2),
		};

		let mut candidate_a = TestCandidateBuilder {
			para_id: chain_a,
			relay_parent: System::parent_hash(),
			pov_hash: Hash::repeat_byte(1),
			persisted_validation_data_hash: make_vdata_hash(chain_a).unwrap(),
			hrmp_watermark: RELAY_PARENT_NUM,
			..Default::default()
		}
		.build();
		collator_sign_candidate(Sr25519Keyring::One, &mut candidate_a);

		let mut candidate_b = TestCandidateBuilder {
			para_id: chain_b,
			relay_parent: System::parent_hash(),
			pov_hash: Hash::repeat_byte(2),
			persisted_validation_data_hash: make_vdata_hash(chain_b).unwrap(),
			hrmp_watermark: RELAY_PARENT_NUM,
			..Default::default()
		}
		.build();
		collator_sign_candidate(Sr25519Keyring::One, &mut candidate_b);

		let mut candidate_c = TestCandidateBuilder {
			para_id: thread_a,
			relay_parent: System::parent_hash(),
			pov_hash: Hash::repeat_byte(3),
			persisted_validation_data_hash: make_vdata_hash(thread_a).unwrap(),
			hrmp_watermark: RELAY_PARENT_NUM,
			..Default::default()
		}
		.build();
		collator_sign_candidate(Sr25519Keyring::Two, &mut candidate_c);

		let backed_a = back_candidate(
			candidate_a.clone(),
			&validators,
			group_validators(GroupIndex::from(0)).unwrap().as_ref(),
			&keystore,
			&signing_context,
			BackingKind::Threshold,
		);

		let backed_b = back_candidate(
			candidate_b.clone(),
			&validators,
			group_validators(GroupIndex::from(1)).unwrap().as_ref(),
			&keystore,
			&signing_context,
			BackingKind::Threshold,
		);

		let backed_c = back_candidate(
			candidate_c.clone(),
			&validators,
			group_validators(GroupIndex::from(2)).unwrap().as_ref(),
			&keystore,
			&signing_context,
			BackingKind::Threshold,
		);

		let backed_candidates = vec![backed_a.clone(), backed_b.clone(), backed_c];
		let get_backing_group_idx = {
			// the order defines the group implicitly for this test case
			let backed_candidates_with_groups = backed_candidates
				.iter()
				.enumerate()
				.map(|(idx, backed_candidate)| (backed_candidate.hash(), GroupIndex(idx as _)))
				.collect::<Vec<_>>();

			move |candidate_hash_x: CandidateHash| -> Option<GroupIndex> {
				backed_candidates_with_groups.iter().find_map(|(candidate_hash, grp)| {
					if *candidate_hash == candidate_hash_x {
						Some(*grp)
					} else {
						None
					}
				})
			}
		};

		let ProcessedCandidates {
			core_indices: occupied_cores,
			candidate_receipt_with_backing_validator_indices,
		} = ParaInclusion::process_candidates(
			Default::default(),
			backed_candidates.clone(),
			[
				(chain_a_assignment.core, [Some(chain_a_assignment.clone())].into_iter().collect()),
				(chain_b_assignment.core, [Some(chain_b_assignment.clone())].into_iter().collect()),
				(
					thread_a_assignment.core,
					[Some(thread_a_assignment.clone())].into_iter().collect(),
				),
			]
			.into_iter()
			.collect(),
			&group_validators,
		)
		.expect("candidates scheduled, in order, and backed");

		assert_eq!(
			occupied_cores,
			vec![
				(CoreIndex::from(0), chain_a),
				(CoreIndex::from(1), chain_b),
				(CoreIndex::from(2), thread_a)
			]
		);

		// Transform the votes into the setup we expect
		let expected = {
			let mut intermediate = std::collections::HashMap::<
				CandidateHash,
				(CandidateReceipt, Vec<(ValidatorIndex, ValidityAttestation)>),
			>::new();
			backed_candidates.into_iter().for_each(|backed_candidate| {
				let candidate_receipt_with_backers = intermediate
					.entry(backed_candidate.hash())
					.or_insert_with(|| (backed_candidate.receipt(), Vec::new()));

				assert_eq!(
					backed_candidate.validity_votes.len(),
					backed_candidate.validator_indices.count_ones()
				);
				candidate_receipt_with_backers.1.extend(
					backed_candidate
						.validator_indices
						.iter()
						.enumerate()
						.filter(|(_, signed)| **signed)
						.zip(backed_candidate.validity_votes.iter().cloned())
						.filter_map(|((validator_index_within_group, _), attestation)| {
							let grp_idx = get_backing_group_idx(backed_candidate.hash()).unwrap();
							group_validators(grp_idx).map(|validator_indices| {
								(validator_indices[validator_index_within_group], attestation)
							})
						}),
				);
			});
			intermediate.into_values().collect::<Vec<_>>()
		};

		// sort, since we use a hashmap above
		let assure_candidate_sorting = |mut candidate_receipts_with_backers: Vec<(
			CandidateReceipt,
			Vec<(ValidatorIndex, ValidityAttestation)>,
		)>| {
			candidate_receipts_with_backers.sort_by(|(cr1, _), (cr2, _)| {
				cr1.descriptor().para_id.cmp(&cr2.descriptor().para_id)
			});
			candidate_receipts_with_backers
		};
		assert_eq!(
			assure_candidate_sorting(expected),
			assure_candidate_sorting(candidate_receipt_with_backing_validator_indices)
		);

		let backers = {
			let num_backers = minimum_backing_votes(group_validators(GroupIndex(0)).unwrap().len());
			backing_bitfield(&(0..num_backers).collect::<Vec<_>>())
		};
		assert_eq!(
			<PendingAvailability<Test>>::get(&chain_a),
			Some(CandidatePendingAvailability {
				core: CoreIndex::from(0),
				hash: candidate_a.hash(),
				descriptor: candidate_a.descriptor,
				availability_votes: default_availability_votes(),
				relay_parent_number: System::block_number() - 1,
				backed_in_number: System::block_number(),
				backers,
				backing_group: GroupIndex::from(0),
			})
		);
		assert_eq!(
			<PendingAvailabilityCommitments<Test>>::get(&chain_a),
			Some(candidate_a.commitments),
		);

		let backers = {
			let num_backers = minimum_backing_votes(group_validators(GroupIndex(0)).unwrap().len());
			backing_bitfield(&(0..num_backers).map(|v| v + 2).collect::<Vec<_>>())
		};
		assert_eq!(
			<PendingAvailability<Test>>::get(&chain_b),
			Some(CandidatePendingAvailability {
				core: CoreIndex::from(1),
				hash: candidate_b.hash(),
				descriptor: candidate_b.descriptor,
				availability_votes: default_availability_votes(),
				relay_parent_number: System::block_number() - 1,
				backed_in_number: System::block_number(),
				backers,
				backing_group: GroupIndex::from(1),
			})
		);
		assert_eq!(
			<PendingAvailabilityCommitments<Test>>::get(&chain_b),
			Some(candidate_b.commitments),
		);

		assert_eq!(
			<PendingAvailability<Test>>::get(&thread_a),
			Some(CandidatePendingAvailability {
				core: CoreIndex::from(2),
				hash: candidate_c.hash(),
				descriptor: candidate_c.descriptor,
				availability_votes: default_availability_votes(),
				relay_parent_number: System::block_number() - 1,
				backed_in_number: System::block_number(),
				backers: backing_bitfield(&[4]),
				backing_group: GroupIndex::from(2),
			})
		);
		assert_eq!(
			<PendingAvailabilityCommitments<Test>>::get(&thread_a),
			Some(candidate_c.commitments),
		);
	});
}

#[test]
fn can_include_candidate_with_ok_code_upgrade() {
	let chain_a = ParaId::from(1_u32);

	// The block number of the relay-parent for testing.
	const RELAY_PARENT_NUM: BlockNumber = 4;

	let paras = vec![(chain_a, ParaKind::Parachain)];
	let validators = vec![
		Sr25519Keyring::Alice,
		Sr25519Keyring::Bob,
		Sr25519Keyring::Charlie,
		Sr25519Keyring::Dave,
		Sr25519Keyring::Ferdie,
	];
	let keystore: KeystorePtr = Arc::new(LocalKeystore::in_memory());
	for validator in validators.iter() {
		Keystore::sr25519_generate_new(
			&*keystore,
			PARACHAIN_KEY_TYPE_ID,
			Some(&validator.to_seed()),
		)
		.unwrap();
	}
	let validator_public = validator_pubkeys(&validators);

	new_test_ext(genesis_config(paras)).execute_with(|| {
		shared::Pallet::<Test>::set_active_validators_ascending(validator_public.clone());
		shared::Pallet::<Test>::set_session_index(5);

		run_to_block(5, |_| None);

		let signing_context =
			SigningContext { parent_hash: System::parent_hash(), session_index: 5 };

		let group_validators = |group_index: GroupIndex| {
			match group_index {
				group_index if group_index == GroupIndex::from(0) => Some(vec![0, 1, 2, 3, 4]),
				_ => panic!("Group index out of bounds for 1 parachain"),
			}
			.map(|vs| vs.into_iter().map(ValidatorIndex).collect::<Vec<_>>())
		};

		let chain_a_assignment = CoreAssignment {
			core: CoreIndex::from(0),
			paras_entry: ParasEntry::new(Assignment::new(chain_a, CollatorRestrictions::none())),
			group_idx: GroupIndex::from(0),
		};

		let mut candidate_a = TestCandidateBuilder {
			para_id: chain_a,
			relay_parent: System::parent_hash(),
			pov_hash: Hash::repeat_byte(1),
			persisted_validation_data_hash: make_vdata_hash(chain_a).unwrap(),
			new_validation_code: Some(vec![1, 2, 3].into()),
			hrmp_watermark: RELAY_PARENT_NUM,
			..Default::default()
		}
		.build();
		collator_sign_candidate(Sr25519Keyring::One, &mut candidate_a);

		let backed_a = back_candidate(
			candidate_a.clone(),
			&validators,
			group_validators(GroupIndex::from(0)).unwrap().as_ref(),
			&keystore,
			&signing_context,
			BackingKind::Threshold,
		);

		let ProcessedCandidates { core_indices: occupied_cores, .. } =
			ParaInclusion::process_candidates(
				Default::default(),
				vec![backed_a],
				[(
					chain_a_assignment.core,
					[Some(chain_a_assignment.clone())].into_iter().collect(),
				)]
				.into_iter()
				.collect(),
				&group_validators,
			)
			.expect("candidates scheduled, in order, and backed");

		assert_eq!(occupied_cores, vec![(CoreIndex::from(0), chain_a)]);

		let backers = {
			let num_backers = minimum_backing_votes(group_validators(GroupIndex(0)).unwrap().len());
			backing_bitfield(&(0..num_backers).collect::<Vec<_>>())
		};
		assert_eq!(
			<PendingAvailability<Test>>::get(&chain_a),
			Some(CandidatePendingAvailability {
				core: CoreIndex::from(0),
				hash: candidate_a.hash(),
				descriptor: candidate_a.descriptor,
				availability_votes: default_availability_votes(),
				relay_parent_number: System::block_number() - 1,
				backed_in_number: System::block_number(),
				backers,
				backing_group: GroupIndex::from(0),
			})
		);
		assert_eq!(
			<PendingAvailabilityCommitments<Test>>::get(&chain_a),
			Some(candidate_a.commitments),
		);
	});
}

#[test]
fn session_change_wipes() {
	let chain_a = ParaId::from(1_u32);
	let chain_b = ParaId::from(2_u32);
	let thread_a = ParaId::from(3_u32);

	let paras = vec![
		(chain_a, ParaKind::Parachain),
		(chain_b, ParaKind::Parachain),
		(thread_a, ParaKind::Parathread),
	];
	let validators = vec![
		Sr25519Keyring::Alice,
		Sr25519Keyring::Bob,
		Sr25519Keyring::Charlie,
		Sr25519Keyring::Dave,
		Sr25519Keyring::Ferdie,
	];
	let keystore: KeystorePtr = Arc::new(LocalKeystore::in_memory());
	for validator in validators.iter() {
		Keystore::sr25519_generate_new(
			&*keystore,
			PARACHAIN_KEY_TYPE_ID,
			Some(&validator.to_seed()),
		)
		.unwrap();
	}
	let validator_public = validator_pubkeys(&validators);

	new_test_ext(genesis_config(paras)).execute_with(|| {
		shared::Pallet::<Test>::set_active_validators_ascending(validator_public.clone());
		shared::Pallet::<Test>::set_session_index(5);

		let validators_new =
			vec![Sr25519Keyring::Alice, Sr25519Keyring::Bob, Sr25519Keyring::Charlie];

		let validator_public_new = validator_pubkeys(&validators_new);

		run_to_block(10, |_| None);

		<AvailabilityBitfields<Test>>::insert(
			&ValidatorIndex(0),
			AvailabilityBitfieldRecord { bitfield: default_bitfield(), submitted_at: 9 },
		);

		<AvailabilityBitfields<Test>>::insert(
			&ValidatorIndex(1),
			AvailabilityBitfieldRecord { bitfield: default_bitfield(), submitted_at: 9 },
		);

		<AvailabilityBitfields<Test>>::insert(
			&ValidatorIndex(4),
			AvailabilityBitfieldRecord { bitfield: default_bitfield(), submitted_at: 9 },
		);

		let candidate = TestCandidateBuilder::default().build();
		<PendingAvailability<Test>>::insert(
			&chain_a,
			CandidatePendingAvailability {
				core: CoreIndex::from(0),
				hash: candidate.hash(),
				descriptor: candidate.descriptor.clone(),
				availability_votes: default_availability_votes(),
				relay_parent_number: 5,
				backed_in_number: 6,
				backers: default_backing_bitfield(),
				backing_group: GroupIndex::from(0),
			},
		);
		<PendingAvailabilityCommitments<Test>>::insert(&chain_a, candidate.commitments.clone());

		<PendingAvailability<Test>>::insert(
			&chain_b,
			CandidatePendingAvailability {
				core: CoreIndex::from(1),
				hash: candidate.hash(),
				descriptor: candidate.descriptor,
				availability_votes: default_availability_votes(),
				relay_parent_number: 6,
				backed_in_number: 7,
				backers: default_backing_bitfield(),
				backing_group: GroupIndex::from(1),
			},
		);
		<PendingAvailabilityCommitments<Test>>::insert(&chain_b, candidate.commitments);

		run_to_block(11, |_| None);

		assert_eq!(shared::Pallet::<Test>::session_index(), 5);

		assert!(<AvailabilityBitfields<Test>>::get(&ValidatorIndex(0)).is_some());
		assert!(<AvailabilityBitfields<Test>>::get(&ValidatorIndex(1)).is_some());
		assert!(<AvailabilityBitfields<Test>>::get(&ValidatorIndex(4)).is_some());

		assert!(<PendingAvailability<Test>>::get(&chain_a).is_some());
		assert!(<PendingAvailability<Test>>::get(&chain_b).is_some());
		assert!(<PendingAvailabilityCommitments<Test>>::get(&chain_a).is_some());
		assert!(<PendingAvailabilityCommitments<Test>>::get(&chain_b).is_some());

		run_to_block(12, |n| match n {
			12 => Some(SessionChangeNotification {
				validators: validator_public_new.clone(),
				queued: Vec::new(),
				prev_config: default_config(),
				new_config: default_config(),
				random_seed: Default::default(),
				session_index: 6,
			}),
			_ => None,
		});

		assert_eq!(shared::Pallet::<Test>::session_index(), 6);

		assert!(<AvailabilityBitfields<Test>>::get(&ValidatorIndex(0)).is_none());
		assert!(<AvailabilityBitfields<Test>>::get(&ValidatorIndex(1)).is_none());
		assert!(<AvailabilityBitfields<Test>>::get(&ValidatorIndex(4)).is_none());

		assert!(<PendingAvailability<Test>>::get(&chain_a).is_none());
		assert!(<PendingAvailability<Test>>::get(&chain_b).is_none());
		assert!(<PendingAvailabilityCommitments<Test>>::get(&chain_a).is_none());
		assert!(<PendingAvailabilityCommitments<Test>>::get(&chain_b).is_none());

		assert!(<AvailabilityBitfields<Test>>::iter().collect::<Vec<_>>().is_empty());
		assert!(<PendingAvailability<Test>>::iter().collect::<Vec<_>>().is_empty());
		assert!(<PendingAvailabilityCommitments<Test>>::iter().collect::<Vec<_>>().is_empty());
	});
}<|MERGE_RESOLUTION|>--- conflicted
+++ resolved
@@ -1168,47 +1168,6 @@
 		// TODO: Will be tested at a higher level
 		//
 		// candidate has wrong collator.
-<<<<<<< HEAD
-		{
-			let mut candidate = TestCandidateBuilder {
-				para_id: thread_a,
-				relay_parent: System::parent_hash(),
-				pov_hash: Hash::repeat_byte(1),
-				persisted_validation_data_hash: make_vdata_hash(thread_a).unwrap(),
-				hrmp_watermark: RELAY_PARENT_NUM,
-				..Default::default()
-			}
-			.build();
-
-			assert!(CollatorId::from(Sr25519Keyring::One.public()) != thread_collator);
-			collator_sign_candidate(Sr25519Keyring::One, &mut candidate);
-
-			let backed = back_candidate(
-				candidate,
-				&validators,
-				group_validators(GroupIndex::from(2)).unwrap().as_ref(),
-				&keystore,
-				&signing_context,
-				BackingKind::Threshold,
-			);
-
-			assert_noop!(
-				ParaInclusion::process_candidates(
-					Default::default(),
-					vec![backed],
-					[(
-						//thread_a_assignment.core,
-						CoreIndex::from(0),
-						[Some(thread_a_assignment.clone())].into_iter().collect()
-					)]
-					.into_iter()
-					.collect(),
-					&group_validators,
-				),
-				Error::<Test>::WrongCollator,
-			);
-		}
-=======
 		//{
 		//	let mut candidate = TestCandidateBuilder {
 		//		para_id: thread_a,
@@ -1246,7 +1205,6 @@
 		//		Error::<Test>::WrongPeerId,
 		//	);
 		//}
->>>>>>> 1a5d3bbd
 
 		// candidate not well-signed by collator.
 		{
