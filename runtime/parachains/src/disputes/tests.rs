--- conflicted
+++ resolved
@@ -31,16 +31,11 @@
 use primitives::v2::BlockNumber;
 use sp_core::{crypto::CryptoType, Pair};
 
-<<<<<<< HEAD
 const VOTE_FOR: VoteKind = VoteKind::ExplicitValid;
 const VOTE_AGAINST: VoteKind = VoteKind::Invalid;
 const VOTE_BACKING: VoteKind = VoteKind::Backing;
 
-/// Filtering updates the spam slots, as such update them.
-fn update_spam_slots(stmts: MultiDisputeStatementSet) -> CheckedMultiDisputeStatementSet {
-=======
 fn filter_dispute_set(stmts: MultiDisputeStatementSet) -> CheckedMultiDisputeStatementSet {
->>>>>>> 3c15496a
 	let config = <configuration::Pallet<Test>>::config();
 	let post_conclusion_acceptance_period = config.dispute_post_conclusion_acceptance_period;
 
@@ -292,7 +287,6 @@
 	assert_eq!(summary.new_flags, DisputeStateFlags::FOR_SUPERMAJORITY);
 }
 
-<<<<<<< HEAD
 #[test]
 fn test_import_backing_votes() {
 	let mut importer = DisputeStateImporter::new(
@@ -335,219 +329,6 @@
 	);
 }
 
-fn generate_dispute_statement_set_entry(
-	session: u32,
-	candidate_hash: CandidateHash,
-	statement: DisputeStatement,
-	validator: &<ValidatorId as CryptoType>::Pair,
-) -> (DisputeStatement, ValidatorSignature) {
-	let valid = match &statement {
-		DisputeStatement::Valid(_) => true,
-		_ => false,
-	};
-	let signature_bytes = validator
-		.sign(&ExplicitDisputeStatement { valid, candidate_hash, session }.signing_payload());
-	let signature = ValidatorSignature::try_from(signature_bytes).unwrap();
-	(statement, signature)
-}
-
-fn generate_dispute_statement_set(
-	session: SessionIndex,
-	candidate_hash: CandidateHash,
-	validators: &[<ValidatorId as CryptoType>::Pair],
-	vidxs: Vec<(usize, DisputeStatement)>,
-) -> DisputeStatementSet {
-	let statements = vidxs
-		.into_iter()
-		.map(|(v_i, statement)| {
-			let validator_index = ValidatorIndex(v_i as u32);
-			let (statement, signature) = generate_dispute_statement_set_entry(
-				session,
-				candidate_hash.clone(),
-				statement,
-				&validators[v_i],
-			);
-			(statement, validator_index, signature)
-		})
-		.collect::<Vec<(DisputeStatement, ValidatorIndex, ValidatorSignature)>>();
-	DisputeStatementSet { candidate_hash: candidate_hash.clone(), session, statements }
-}
-
-#[test]
-fn dispute_statement_becoming_onesided_due_to_spamslots_is_accepted() {
-	let dispute_conclusion_by_time_out_period = 3;
-	let start = 10;
-	let session = start - 1;
-	let dispute_max_spam_slots = 2;
-	let post_conclusion_acceptance_period = 3;
-
-	let mock_genesis_config = MockGenesisConfig {
-		configuration: crate::configuration::GenesisConfig {
-			config: HostConfiguration {
-				dispute_conclusion_by_time_out_period,
-				dispute_max_spam_slots,
-				..Default::default()
-			},
-			..Default::default()
-		},
-		..Default::default()
-	};
-
-	new_test_ext(mock_genesis_config).execute_with(|| {
-		// We need 6 validators for the byzantine threshold to be 2
-		static ACCOUNT_IDS: &[AccountId] = &[0, 1, 2, 3, 4, 5, 6, 7];
-		let validators = std::iter::repeat(())
-			.take(7)
-			.map(|_| <ValidatorId as CryptoType>::Pair::generate().0)
-			.collect::<Vec<_>>();
-		let validators = &validators;
-
-		// a new session at each block, but always the same validators
-		let session_change_callback = |block_number: u32| -> Option<NewSession<'_>> {
-			let session_validators =
-				Vec::from_iter(ACCOUNT_IDS.iter().zip(validators.iter().map(|pair| pair.public())));
-			Some((true, block_number, session_validators.clone(), Some(session_validators)))
-		};
-
-		run_to_block(start, session_change_callback);
-
-		// Must be _foreign_ parachain candidate
-		// otherwise slots do not trigger.
-		let candidate_hash_a = CandidateHash(sp_core::H256::repeat_byte(0xA));
-		let candidate_hash_b = CandidateHash(sp_core::H256::repeat_byte(0xB));
-		let candidate_hash_c = CandidateHash(sp_core::H256::repeat_byte(0xC));
-		let candidate_hash_d = CandidateHash(sp_core::H256::repeat_byte(0xD));
-
-		let stmts = vec![
-			// a
-			generate_dispute_statement_set(
-				session,
-				candidate_hash_a,
-				validators,
-				vec![
-					(3, DisputeStatement::Valid(ValidDisputeStatementKind::Explicit)),
-					(6, DisputeStatement::Invalid(InvalidDisputeStatementKind::Explicit)),
-				],
-			),
-			// b
-			generate_dispute_statement_set(
-				session,
-				candidate_hash_b,
-				validators,
-				vec![
-					(1, DisputeStatement::Valid(ValidDisputeStatementKind::Explicit)),
-					(6, DisputeStatement::Invalid(InvalidDisputeStatementKind::Explicit)),
-				],
-			),
-			// c
-			generate_dispute_statement_set(
-				session,
-				candidate_hash_c,
-				validators,
-				vec![
-					(2, DisputeStatement::Valid(ValidDisputeStatementKind::Explicit)),
-					(6, DisputeStatement::Invalid(InvalidDisputeStatementKind::Explicit)),
-				],
-			),
-			// d
-			generate_dispute_statement_set(
-				session,
-				candidate_hash_d,
-				validators,
-				vec![
-					(4, DisputeStatement::Valid(ValidDisputeStatementKind::Explicit)),
-					(5, DisputeStatement::Invalid(InvalidDisputeStatementKind::Explicit)),
-				],
-			),
-			generate_dispute_statement_set(
-				session,
-				candidate_hash_d,
-				validators,
-				vec![(6, DisputeStatement::Invalid(InvalidDisputeStatementKind::Explicit))],
-			),
-		];
-
-		// no filtering happens, host config for `dispute_max_spam_slots: 2` is the default
-		// updates spam slots implicitly
-		let set = stmts[0].clone();
-		let filter = Pallet::<Test>::filter_dispute_data(
-			&set,
-			post_conclusion_acceptance_period,
-			dispute_max_spam_slots,
-			VerifyDisputeSignatures::Skip,
-		);
-		assert_matches!(&filter, StatementSetFilter::RemoveIndices(v) if v.is_empty());
-		assert_matches!(filter.filter_statement_set(set.clone()), Some(modified) => {
-			assert_eq!(&set, modified.as_ref());
-		});
-		assert_eq!(SpamSlots::<Test>::get(session), Some(vec![0, 0, 0, 1, 0, 0, 1]));
-
-		// <----->
-
-		// 2nd, still ok? Should be
-		let set = stmts[1].clone();
-		let filter = Pallet::<Test>::filter_dispute_data(
-			&set,
-			post_conclusion_acceptance_period,
-			dispute_max_spam_slots,
-			VerifyDisputeSignatures::Skip,
-		);
-		assert_matches!(&filter, StatementSetFilter::RemoveIndices(v) if v.is_empty());
-		assert_matches!(filter.filter_statement_set(set.clone()), Some(modified) => {
-			assert_eq!(&set, modified.as_ref());
-		});
-		assert_eq!(SpamSlots::<Test>::get(session), Some(vec![0, 1, 0, 1, 0, 0, 2]));
-
-		// <----->
-
-		// now this is the third spammy participation of validator 6 and hence
-		let set = stmts[2].clone();
-		let filter = Pallet::<Test>::filter_dispute_data(
-			&set,
-			post_conclusion_acceptance_period,
-			dispute_max_spam_slots,
-			VerifyDisputeSignatures::Skip,
-		);
-		assert_matches!(&filter, StatementSetFilter::RemoveAll);
-		// no need to apply the filter,
-		// we don't do anything with the result, and spam slots were updated already
-
-		// <----->
-
-		// now there is no pariticipation in this dispute being initiated
-		// only validator 4 and 5 are part of it
-		// with 3 validators it's not a an unconfirmed dispute anymore
-		// so validator 6, while being considered spammy should work again
-		let set = stmts[3].clone();
-		let filter = Pallet::<Test>::filter_dispute_data(
-			&set,
-			post_conclusion_acceptance_period,
-			dispute_max_spam_slots,
-			VerifyDisputeSignatures::Skip,
-		);
-		assert_matches!(&filter, StatementSetFilter::RemoveIndices(v) if v.is_empty());
-		// no need to apply the filter,
-		// we don't do anything with the result, and spam slots were updated already
-
-		// <----->
-
-		// it's a spammy participant, so a new dispute will not be accepted being initiated by a spammer
-		let set = stmts[4].clone();
-		let filter = Pallet::<Test>::filter_dispute_data(
-			&set,
-			post_conclusion_acceptance_period,
-			dispute_max_spam_slots,
-			VerifyDisputeSignatures::Skip,
-		);
-		assert_matches!(&filter, StatementSetFilter::RemoveAll);
-		assert_matches!(filter.filter_statement_set(set.clone()), None);
-
-		assert_eq!(SpamSlots::<Test>::get(session), Some(vec![0, 1, 1, 1, 1, 1, 3]));
-	});
-}
-
-=======
->>>>>>> 3c15496a
 // Test that dispute timeout is handled correctly.
 #[test]
 fn test_dispute_timeout() {
@@ -1070,6 +851,8 @@
 		});
 
 		let candidate_hash = CandidateHash(sp_core::H256::repeat_byte(1));
+		let inclusion_parent = sp_core::H256::repeat_byte(0xff);
+		let session = 3;
 
 		// v0 votes for 4, v1 votes against 4.
 		DisputeStatementSet {
@@ -1183,8 +966,6 @@
 		});
 
 		let candidate_hash = CandidateHash(sp_core::H256::repeat_byte(1));
-		let inclusion_parent = sp_core::H256::repeat_byte(0xff);
-		let session = 3;
 
 		// v0 and v1 vote for 3, v6 votes against
 		let stmts = vec![DisputeStatementSet {
@@ -1212,54 +993,7 @@
 						.signing_payload(),
 					),
 				),
-<<<<<<< HEAD
-			],
-		}];
-
-		let stmts = update_spam_slots(stmts);
-		assert_eq!(SpamSlots::<Test>::get(3), Some(vec![1, 0, 1, 0, 0, 0, 0]));
-
-		assert_ok!(
-			Pallet::<Test>::process_checked_multi_dispute_data(stmts),
-			vec![(3, candidate_hash.clone())],
-		);
-
-		// v1 votes for 4 and for 3, v6 votes against 4.
-		let stmts = vec![
-			DisputeStatementSet {
-				candidate_hash: candidate_hash.clone(),
-				session: 4,
-				statements: vec![
-					(
-						DisputeStatement::Valid(ValidDisputeStatementKind::BackingValid(
-							inclusion_parent,
-						)),
-						ValidatorIndex(3),
-						v0.sign(&CompactStatement::Valid(candidate_hash).signing_payload(
-							&SigningContext { session_index: 4, parent_hash: inclusion_parent },
-						)),
-					),
-					(
-						DisputeStatement::Invalid(InvalidDisputeStatementKind::Explicit),
-						ValidatorIndex(2),
-						v6.sign(
-							&ExplicitDisputeStatement {
-								valid: false,
-								candidate_hash: candidate_hash.clone(),
-								session: 4,
-							}
-							.signing_payload(),
-						),
-					),
-				],
-			},
-			DisputeStatementSet {
-				candidate_hash: candidate_hash.clone(),
-				session: 3,
-				statements: vec![(
-=======
-				(
->>>>>>> 3c15496a
+				(
 					DisputeStatement::Valid(ValidDisputeStatementKind::Explicit),
 					ValidatorIndex(3),
 					v1.sign(
