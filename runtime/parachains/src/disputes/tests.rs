--- conflicted
+++ resolved
@@ -20,12 +20,8 @@
 	disputes::DisputesHandler,
 	mock::{
 		new_test_ext, AccountId, AllPalletsWithSystem, Initializer, MockGenesisConfig, System,
-<<<<<<< HEAD
-		Test, PUNISH_VALIDATORS_AGAINST, PUNISH_VALIDATORS_FOR, REWARD_VALIDATORS,
-=======
 		Test, PUNISH_BACKERS_FOR, PUNISH_VALIDATORS_AGAINST, PUNISH_VALIDATORS_FOR,
 		REWARD_VALIDATORS,
->>>>>>> b8de8d66
 	},
 };
 use frame_support::{
@@ -448,9 +444,6 @@
 
 		// Run to timeout + 1 in order to executive on_finalize(timeout)
 		run_to_block(start + dispute_conclusion_by_time_out_period + 1, |_| None);
-<<<<<<< HEAD
-		assert_eq!(SpamSlots::<Test>::get(start - 1), Some(vec![0, 0, 0, 0, 0, 0, 0]));
-=======
 		assert_eq!(
 			<Disputes<Test>>::get(&session, &candidate_hash)
 				.expect("dispute should exist")
@@ -458,7 +451,6 @@
 				.expect("dispute should have concluded"),
 			start + dispute_conclusion_by_time_out_period + 1
 		);
->>>>>>> b8de8d66
 	});
 }
 
