--- conflicted
+++ resolved
@@ -1440,23 +1440,6 @@
 
 /// All migrations that will run on the next runtime upgrade.
 ///
-<<<<<<< HEAD
-/// This contains the combined migrations of the last 10 releases. It allows to skip runtime upgrades in case governance decides to do so.
-#[allow(deprecated)]
-pub type Migrations = (
-	// 0.9.40
-	pallet_nomination_pools::migration::v4::MigrateToV4<
-		Runtime,
-		NominationPoolsMigrationV4OldPallet,
-	>,
-	pallet_nomination_pools::migration::v5::MigrateToV5<Runtime>,
-	// Unreleased - add new migrations here:
-	parachains_configuration::migration::v5::MigrateToV5<Runtime>,
-	pallet_offences::migration::v1::MigrateToV1<Runtime>,
-	runtime_common::session::migration::ClearOldSessionStorage<Runtime>,
-	scheduler::migration::v1::MigrateToV1<Runtime>,
-);
-=======
 /// This contains the combined migrations of the last 10 releases. It allows to skip runtime
 /// upgrades in case governance decides to do so. THE ORDER IS IMPORTANT.
 pub type Migrations =
@@ -1482,9 +1465,8 @@
 	);
 
 	/// Unreleased migrations. Add new ones here:
-	pub type Unreleased = ();
-}
->>>>>>> b9d192c4
+	pub type Unreleased = (scheduler::migration::v1::MigrateToV1<Runtime>);
+}
 
 /// Unchecked extrinsic type as expected by this runtime.
 pub type UncheckedExtrinsic =
