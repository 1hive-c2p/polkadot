--- conflicted
+++ resolved
@@ -22,11 +22,7 @@
 
 /// Money matters.
 pub mod currency {
-<<<<<<< HEAD
-	use primitives::v3::Balance;
-=======
 	use primitives::Balance;
->>>>>>> 0ac88220
 
 	/// The existential deposit.
 	pub const EXISTENTIAL_DEPOSIT: Balance = 100 * CENTS;
@@ -43,11 +39,7 @@
 
 /// Time and blocks.
 pub mod time {
-<<<<<<< HEAD
-	use primitives::v3::{BlockNumber, Moment};
-=======
 	use primitives::{BlockNumber, Moment};
->>>>>>> 0ac88220
 	use runtime_common::prod_or_fast;
 	pub const MILLISECS_PER_BLOCK: Moment = 6000;
 	pub const SLOT_DURATION: Moment = MILLISECS_PER_BLOCK;
@@ -72,11 +64,7 @@
 	use frame_support::weights::{
 		WeightToFeeCoefficient, WeightToFeeCoefficients, WeightToFeePolynomial,
 	};
-<<<<<<< HEAD
-	use primitives::v3::Balance;
-=======
 	use primitives::Balance;
->>>>>>> 0ac88220
 	use smallvec::smallvec;
 	pub use sp_runtime::Perbill;
 
